/*
 * Copyright (c) 2019, 2022, Oracle and/or its affiliates. All rights reserved.
 * DO NOT ALTER OR REMOVE COPYRIGHT NOTICES OR THIS FILE HEADER.
 *
 * This code is free software; you can redistribute it and/or modify it
 * under the terms of the GNU General Public License version 2 only, as
 * published by the Free Software Foundation.
 *
 * This code is distributed in the hope that it will be useful, but WITHOUT
 * ANY WARRANTY; without even the implied warranty of MERCHANTABILITY or
 * FITNESS FOR A PARTICULAR PURPOSE.  See the GNU General Public License
 * version 2 for more details (a copy is included in the LICENSE file that
 * accompanied this code).
 *
 * You should have received a copy of the GNU General Public License version
 * 2 along with this work; if not, write to the Free Software Foundation,
 * Inc., 51 Franklin St, Fifth Floor, Boston, MA 02110-1301 USA.
 *
 * Please contact Oracle, 500 Oracle Parkway, Redwood Shores, CA 94065 USA
 * or visit www.oracle.com if you need additional information or have any
 * questions.
 */
package jdk.jpackage.test;

import java.io.IOException;
import java.nio.file.Files;
import java.nio.file.Path;
import java.util.ArrayList;
import java.util.Collection;
import java.util.Iterator;
import java.util.List;
import java.util.Map;
import java.util.Objects;
import java.util.Optional;
import java.util.function.BiConsumer;
<<<<<<< HEAD
import java.util.function.Supplier;
=======
import java.util.regex.Matcher;
import java.util.regex.Pattern;
import java.util.stream.Collectors;
>>>>>>> 1864481d
import java.util.stream.Stream;
import jdk.jpackage.test.Functional.ThrowingBiConsumer;
import static jdk.jpackage.test.Functional.ThrowingFunction.toFunction;

public class AdditionalLauncher {

    public AdditionalLauncher(String name) {
        this.name = name;
        this.rawProperties = new ArrayList<>();
        setPersistenceHandler(null);
    }

    final public AdditionalLauncher setDefaultArguments(String... v) {
        defaultArguments = new ArrayList<>(List.of(v));
        return this;
    }

    final public AdditionalLauncher addDefaultArguments(String... v) {
        if (defaultArguments == null) {
            return setDefaultArguments(v);
        }

        defaultArguments.addAll(List.of(v));
        return this;
    }

    final public AdditionalLauncher setJavaOptions(String... v) {
        javaOptions = new ArrayList<>(List.of(v));
        return this;
    }

    final public AdditionalLauncher addJavaOptions(String... v) {
        if (javaOptions == null) {
            return setJavaOptions(v);
        }

        javaOptions.addAll(List.of(v));
        return this;
    }

    final public AdditionalLauncher addRawProperties(
            Map.Entry<String, String>... v) {
        return addRawProperties(List.of(v));
    }

    final public AdditionalLauncher addRawProperties(
            Collection<Map.Entry<String, String>> v) {
        rawProperties.addAll(v);
        return this;
    }

<<<<<<< HEAD
    public String getRawPropertyValue(String key, Supplier<String> getDefault) {
        return rawProperties.stream()
                .filter(item -> item.getKey().equals(key))
                .map(e -> e.getValue()).findAny().orElseGet(getDefault);
    }

    private String getDesciption(JPackageCommand cmd) {
        return getRawPropertyValue("description", () -> cmd.getArgumentValue(
                "--description", unused -> cmd.name()));
    }

    public AdditionalLauncher setShortcuts(boolean menu, boolean shortcut) {
=======
    final public AdditionalLauncher setShortcuts(boolean menu, boolean shortcut) {
>>>>>>> 1864481d
        withMenuShortcut = menu;
        withShortcut = shortcut;
        return this;
    }

    final public AdditionalLauncher setIcon(Path iconPath) {
        if (iconPath == NO_ICON) {
            throw new IllegalArgumentException();
        }

        icon = iconPath;
        return this;
    }

    final public AdditionalLauncher setNoIcon() {
        icon = NO_ICON;
        return this;
    }

    final public AdditionalLauncher setPersistenceHandler(
            ThrowingBiConsumer<Path, List<Map.Entry<String, String>>> handler) {
        if (handler != null) {
            createFileHandler = ThrowingBiConsumer.toBiConsumer(handler);
        } else {
            createFileHandler = TKit::createPropertiesFile;
        }
        return this;
    }

    final public void applyTo(JPackageCommand cmd) {
        cmd.addPrerequisiteAction(this::initialize);
        cmd.addVerifyAction(this::verify);
    }

    final public void applyTo(PackageTest test) {
        test.addInitializer(this::initialize);
        test.addInstallVerifier(this::verify);
    }

    static void forEachAdditionalLauncher(JPackageCommand cmd,
            BiConsumer<String, Path> consumer) {
        var argIt = cmd.getAllArguments().iterator();
        while (argIt.hasNext()) {
            if ("--add-launcher".equals(argIt.next())) {
                // <launcherName>=<propFile>
                var arg = argIt.next();
                var items = arg.split("=", 2);
                consumer.accept(items[0], Path.of(items[1]));
            }
        }
    }

    static PropertyFile getAdditionalLauncherProperties(
            JPackageCommand cmd, String launcherName) {
        PropertyFile shell[] = new PropertyFile[1];
        forEachAdditionalLauncher(cmd, (name, propertiesFilePath) -> {
            if (name.equals(launcherName)) {
                shell[0] = toFunction(PropertyFile::new).apply(
                        propertiesFilePath);
            }
        });
        return Optional.of(shell[0]).get();
    }

    private void initialize(JPackageCommand cmd) {
        Path propsFile = TKit.workDir().resolve(name + ".properties");
        if (Files.exists(propsFile)) {
            // File with the given name exists, pick another name that
            // will not reference existing file.
            try {
                propsFile = TKit.createTempFile(propsFile);
                TKit.deleteIfExists(propsFile);
            } catch (IOException ex) {
                Functional.rethrowUnchecked(ex);
            }
        }

        cmd.addArguments("--add-launcher", String.format("%s=%s", name,
                    propsFile));

        List<Map.Entry<String, String>> properties = new ArrayList<>();
        if (defaultArguments != null) {
            properties.add(Map.entry("arguments",
                    JPackageCommand.escapeAndJoin(defaultArguments)));
        }

        if (javaOptions != null) {
            properties.add(Map.entry("java-options",
                    JPackageCommand.escapeAndJoin(javaOptions)));
        }

        if (icon != null) {
            final String iconPath;
            if (icon == NO_ICON) {
                iconPath = "";
            } else {
                iconPath = icon.toAbsolutePath().toString().replace('\\', '/');
            }
            properties.add(Map.entry("icon", iconPath));
        }

        if (withShortcut != null) {
            if (TKit.isLinux()) {
                properties.add(Map.entry("linux-shortcut", withShortcut.toString()));
            } else if (TKit.isWindows()) {
                properties.add(Map.entry("win-shortcut", withShortcut.toString()));
            }
        }

        if (TKit.isWindows() && withMenuShortcut != null)  {
            properties.add(Map.entry("win-menu", withMenuShortcut.toString()));
        }

        properties.addAll(rawProperties);

        createFileHandler.accept(propsFile, properties);
    }

    private static Path iconInResourceDir(JPackageCommand cmd,
            String launcherName) {
        Path resourceDir = cmd.getArgumentValue("--resource-dir", () -> null,
                Path::of);
        if (resourceDir != null) {
            Path icon = resourceDir.resolve(
                    Optional.ofNullable(launcherName).orElseGet(() -> cmd.name())
                    + TKit.ICON_SUFFIX);
            if (Files.exists(icon)) {
                return icon;
            }
        }
        return null;
    }

    private void verifyIcon(JPackageCommand cmd) throws IOException {
        var verifier = new LauncherIconVerifier().setLauncherName(name);

        if (TKit.isOSX()) {
            // On Mac should be no icon files for additional launchers.
            verifier.applyTo(cmd);
            return;
        }

        boolean withLinuxDesktopFile = false;

        final Path effectiveIcon = Optional.ofNullable(icon).orElseGet(
                () -> iconInResourceDir(cmd, name));
        while (effectiveIcon != NO_ICON) {
            if (effectiveIcon != null) {
                withLinuxDesktopFile = Boolean.FALSE != withShortcut;
                verifier.setExpectedIcon(effectiveIcon);
                break;
            }

            Path customMainLauncherIcon = cmd.getArgumentValue("--icon",
                    () -> iconInResourceDir(cmd, null), Path::of);
            if (customMainLauncherIcon != null) {
                withLinuxDesktopFile = Boolean.FALSE != withShortcut;
                verifier.setExpectedIcon(customMainLauncherIcon);
                break;
            }

            verifier.setExpectedDefaultIcon();
            break;
        }

        if (TKit.isLinux() && !cmd.isImagePackageType()) {
            if (effectiveIcon != NO_ICON && !withLinuxDesktopFile) {
                withLinuxDesktopFile = (Boolean.FALSE != withShortcut) &&
                        Stream.of("--linux-shortcut").anyMatch(cmd::hasArgument);
                verifier.setExpectedDefaultIcon();
            }
            Path desktopFile = LinuxHelper.getDesktopFile(cmd, name);
            if (withLinuxDesktopFile) {
                TKit.assertFileExists(desktopFile);
            } else {
                TKit.assertPathExists(desktopFile, false);
            }
        }

        verifier.applyTo(cmd);
    }

    private void verifyShortcuts(JPackageCommand cmd) throws IOException {
        if (TKit.isLinux() && !cmd.isImagePackageType()
                && withShortcut != null) {
            Path desktopFile = LinuxHelper.getDesktopFile(cmd, name);
            if (withShortcut) {
                TKit.assertFileExists(desktopFile);
            } else {
                TKit.assertPathExists(desktopFile, false);
            }
        }
    }

<<<<<<< HEAD
    private void verifyDescription(JPackageCommand cmd) throws IOException {
        if (TKit.isWindows()) {
            String expectedDescription = getDesciption(cmd);
            Path launcherPath = cmd.appLauncherPath(name);
            String actualDescription =
                    WindowsHelper.getExecutableDesciption(launcherPath);
            TKit.assertEquals(expectedDescription, actualDescription,
                    String.format("Check file description of [%s]", launcherPath));
        } else if (TKit.isLinux() && !cmd.isImagePackageType()) {
            String expectedDescription = getDesciption(cmd);
            Path desktopFile = LinuxHelper.getDesktopFile(cmd, name);
            if (Files.exists(desktopFile)) {
                TKit.assertTextStream("Comment=" + expectedDescription)
                        .label(String.format("[%s] file", desktopFile))
                        .predicate(String::equals)
                        .apply(Files.readAllLines(desktopFile).stream());
            }
        }
    }

    private void verify(JPackageCommand cmd) throws IOException {
=======
    protected void verify(JPackageCommand cmd) throws IOException {
>>>>>>> 1864481d
        verifyIcon(cmd);
        verifyShortcuts(cmd);
        verifyDescription(cmd);

        Path launcherPath = cmd.appLauncherPath(name);

        TKit.assertExecutableFileExists(launcherPath);

        if (!cmd.canRunLauncher(String.format(
                "Not running %s launcher", launcherPath))) {
            return;
        }

        var appVerifier = HelloApp.assertApp(launcherPath)
                .addDefaultArguments(Optional
                        .ofNullable(defaultArguments)
                        .orElseGet(() -> List.of(cmd.getAllArgumentValues("--arguments"))))
                .addJavaOptions(Optional
                        .ofNullable(javaOptions)
                        .orElseGet(() -> List.of(cmd.getAllArgumentValues(
                        "--java-options"))).stream().map(
                        str -> resolveVariables(cmd, str)).toList());

        appVerifier.executeAndVerifyOutput();
    }

    public static final class PropertyFile {

        PropertyFile(Path path) throws IOException {
            data = Files.readAllLines(path).stream().map(str -> {
                return str.split("=", 2);
            }).collect(
                    Collectors.toMap(tokens -> tokens[0], tokens -> tokens[1],
                            (oldValue, newValue) -> {
                                return newValue;
                            }));
        }

        public boolean isPropertySet(String name) {
            Objects.requireNonNull(name);
            return data.containsKey(name);
        }

        public Optional<String> getPropertyValue(String name) {
            Objects.requireNonNull(name);
            return Optional.of(data.get(name));
        }

        public Optional<Boolean> getPropertyBooleanValue(String name) {
            Objects.requireNonNull(name);
            return Optional.ofNullable(data.get(name)).map(Boolean::parseBoolean);
        }

        private final Map<String, String> data;
    }

    private static String resolveVariables(JPackageCommand cmd, String str) {
        var map = Map.of(
                "$APPDIR", cmd.appLayout().appDirectory(),
                "$ROOTDIR",
                cmd.isImagePackageType() ? cmd.outputBundle() : cmd.appInstallationDirectory(),
                "$BINDIR", cmd.appLayout().launchersDirectory());
        for (var e : map.entrySet()) {
            str = str.replaceAll(Pattern.quote(e.getKey()),
                    Matcher.quoteReplacement(e.getValue().toString()));
        }
        return str;
    }

    private List<String> javaOptions;
    private List<String> defaultArguments;
    private Path icon;
    private final String name;
    private final List<Map.Entry<String, String>> rawProperties;
    private BiConsumer<Path, List<Map.Entry<String, String>>> createFileHandler;
    private Boolean withMenuShortcut;
    private Boolean withShortcut;

    private final static Path NO_ICON = Path.of("");
}<|MERGE_RESOLUTION|>--- conflicted
+++ resolved
@@ -27,19 +27,15 @@
 import java.nio.file.Path;
 import java.util.ArrayList;
 import java.util.Collection;
-import java.util.Iterator;
 import java.util.List;
 import java.util.Map;
 import java.util.Objects;
 import java.util.Optional;
 import java.util.function.BiConsumer;
-<<<<<<< HEAD
 import java.util.function.Supplier;
-=======
 import java.util.regex.Matcher;
 import java.util.regex.Pattern;
 import java.util.stream.Collectors;
->>>>>>> 1864481d
 import java.util.stream.Stream;
 import jdk.jpackage.test.Functional.ThrowingBiConsumer;
 import static jdk.jpackage.test.Functional.ThrowingFunction.toFunction;
@@ -91,8 +87,8 @@
         return this;
     }
 
-<<<<<<< HEAD
-    public String getRawPropertyValue(String key, Supplier<String> getDefault) {
+    final public String getRawPropertyValue(
+            String key, Supplier<String> getDefault) {
         return rawProperties.stream()
                 .filter(item -> item.getKey().equals(key))
                 .map(e -> e.getValue()).findAny().orElseGet(getDefault);
@@ -103,10 +99,7 @@
                 "--description", unused -> cmd.name()));
     }
 
-    public AdditionalLauncher setShortcuts(boolean menu, boolean shortcut) {
-=======
     final public AdditionalLauncher setShortcuts(boolean menu, boolean shortcut) {
->>>>>>> 1864481d
         withMenuShortcut = menu;
         withShortcut = shortcut;
         return this;
@@ -301,7 +294,6 @@
         }
     }
 
-<<<<<<< HEAD
     private void verifyDescription(JPackageCommand cmd) throws IOException {
         if (TKit.isWindows()) {
             String expectedDescription = getDesciption(cmd);
@@ -322,10 +314,7 @@
         }
     }
 
-    private void verify(JPackageCommand cmd) throws IOException {
-=======
     protected void verify(JPackageCommand cmd) throws IOException {
->>>>>>> 1864481d
         verifyIcon(cmd);
         verifyShortcuts(cmd);
         verifyDescription(cmd);
