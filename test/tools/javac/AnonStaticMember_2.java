/*
 * @test  /nodynamiccopyright/
<<<<<<< HEAD
 * @bug 4279339
=======
 * @bug 4279339 6969184
>>>>>>> eb561565
 * @summary Verify that an anonymous class cannot contain a static method.
 * @author maddox
 *
 * @run compile/fail/ref=AnonStaticMember_2.out -XDrawDiagnostics AnonStaticMember_2.java
 */

class AnonStaticMember_2 {
    Object x = new Object() {
        static void test() {}
    };
}<|MERGE_RESOLUTION|>--- conflicted
+++ resolved
@@ -1,10 +1,6 @@
 /*
  * @test  /nodynamiccopyright/
-<<<<<<< HEAD
- * @bug 4279339
-=======
  * @bug 4279339 6969184
->>>>>>> eb561565
  * @summary Verify that an anonymous class cannot contain a static method.
  * @author maddox
  *
