/*
 * Copyright (c) 2004, 2014, Oracle and/or its affiliates. All rights reserved.
 * DO NOT ALTER OR REMOVE COPYRIGHT NOTICES OR THIS FILE HEADER.
 *
 * This code is free software; you can redistribute it and/or modify it
 * under the terms of the GNU General Public License version 2 only, as
 * published by the Free Software Foundation.  Oracle designates this
 * particular file as subject to the "Classpath" exception as provided
 * by Oracle in the LICENSE file that accompanied this code.
 *
 * This code is distributed in the hope that it will be useful, but WITHOUT
 * ANY WARRANTY; without even the implied warranty of MERCHANTABILITY or
 * FITNESS FOR A PARTICULAR PURPOSE.  See the GNU General Public License
 * version 2 for more details (a copy is included in the LICENSE file that
 * accompanied this code).
 *
 * You should have received a copy of the GNU General Public License version
 * 2 along with this work; if not, write to the Free Software Foundation,
 * Inc., 51 Franklin St, Fifth Floor, Boston, MA 02110-1301 USA.
 *
 * Please contact Oracle, 500 Oracle Parkway, Redwood Shores, CA 94065 USA
 * or visit www.oracle.com if you need additional information or have any
 * questions.
 */

package sun.awt.windows;

import java.awt.*;
import java.util.*;
import java.util.concurrent.locks.*;
import java.beans.*;
import javax.swing.SwingUtilities;

/* !!!! WARNING !!!!
 * This class has to be in sync with
 * src/solaris/classes/sun/awt/windows/ThemeReader.java
 * while we continue to build WinL&F on solaris
 */


/**
 * Implements Theme Support for Windows XP.
 *
 * @author Sergey Salishev
 * @author Bino George
 * @author Igor Kushnirskiy
 */
public class ThemeReader {
    private static final HashMap<String, Long> widgetToTheme =
        new HashMap<String, Long>();

    // lock for the cache
    // reading should be done with readLock
    // writing with writeLock
    private static final ReadWriteLock readWriteLock =
        new ReentrantReadWriteLock();
    private static final Lock readLock = readWriteLock.readLock();
    private static final Lock writeLock = readWriteLock.writeLock();
    private static volatile boolean valid = false;
<<<<<<< HEAD

    static volatile boolean xpStyleEnabled;

    static void flush() {
        // Could be called on Toolkit thread, so do not try to acquire locks
=======

    static void flush() {
        // Could be called on Toolkit thread, so do not try to aquire locks
>>>>>>> e9a31c1e
        // to avoid deadlock with theme initialization
        valid = false;
    }

    public native static boolean isThemed();

    public static boolean isXPStyleEnabled() {
        return xpStyleEnabled;
    }

    // this should be called only with writeLock held
    private static Long getThemeImpl(String widget) {
        Long theme = widgetToTheme.get(widget);
        if (theme == null) {
            int i = widget.indexOf("::");
            if (i > 0) {
                // We're using the syntax "subAppName::controlName" here, as used by msstyles.
                // See documentation for SetWindowTheme on MSDN.
                setWindowTheme(widget.substring(0, i));
                theme = openTheme(widget.substring(i+2));
                setWindowTheme(null);
            } else {
                theme = openTheme(widget);
            }
            widgetToTheme.put(widget, theme);
        }
        return theme;
    }

    // returns theme value
    // this method should be invoked with readLock locked
    private static Long getTheme(String widget) {
        if (!valid) {
            readLock.unlock();
            writeLock.lock();
            try {
                if (!valid) {
                    // Close old themes.
                    for (Long value : widgetToTheme.values()) {
                        closeTheme(value);
                    }
                    widgetToTheme.clear();
                    valid = true;
                }
            } finally {
                readLock.lock();
                writeLock.unlock();
            }
        }

        // mostly copied from the javadoc for ReentrantReadWriteLock
        Long theme = widgetToTheme.get(widget);
        if (theme == null) {
            readLock.unlock();
            writeLock.lock();
            try {
                theme = getThemeImpl(widget);
            } finally {
                readLock.lock();
                writeLock.unlock();// Unlock write, still hold read
            }
        }
        return theme;
    }

    public native static void paintBackground(int[] buffer, long theme, int part, int state,
                             int x, int y, int w, int h, int stride);

    public static void paintBackground(int[] buffer, String widget,
           int part, int state, int x, int y, int w, int h, int stride) {
        readLock.lock();
        try {
            paintBackground(buffer, getTheme(widget), part, state, x, y, w, h, stride);
        } finally {
            readLock.unlock();
        }
    }

    public native static Insets getThemeMargins(long theme, int part, int state,
 int marginType);

    public static Insets getThemeMargins(String widget, int part, int state, int marginType) {
        readLock.lock();
        try {
            return getThemeMargins(getTheme(widget), part, state, marginType);
        } finally {
            readLock.unlock();
        }
    }

    private native static boolean isThemePartDefined(long theme, int part, int state);

    public static boolean isThemePartDefined(String widget, int part, int state) {
        readLock.lock();
        try {
            return isThemePartDefined(getTheme(widget), part, state);
        } finally {
            readLock.unlock();
        }
    }

    public native static Color getColor(long theme, int part, int state,
                                                               int property);

    public static Color getColor(String widget, int part, int state, int property) {
        readLock.lock();
        try {
            return getColor(getTheme(widget), part, state, property);
        } finally {
            readLock.unlock();
        }
    }

    public native static int getInt(long theme, int part, int state,
                                                                int property);

    public static int getInt(String widget, int part, int state, int property) {
        readLock.lock();
        try {
            return getInt(getTheme(widget), part, state, property);
        } finally {
            readLock.unlock();
        }
    }

    public native static int getEnum(long theme, int part, int state,
                                                                int property);

    public static int getEnum(String widget, int part, int state, int property) {
        readLock.lock();
        try {
            return getEnum(getTheme(widget), part, state, property);
        } finally {
            readLock.unlock();
        }
    }

    public native static boolean getBoolean(long theme, int part, int state,
                                                                int property);

    public static boolean getBoolean(String widget, int part, int state,
                                     int property) {
        readLock.lock();
        try {
            return getBoolean(getTheme(widget), part, state, property);
        } finally {
            readLock.unlock();
        }
    }

    public native static boolean getSysBoolean(long theme, int property);

    public static boolean getSysBoolean(String widget, int property) {
        readLock.lock();
        try {
            return getSysBoolean(getTheme(widget), property);
        } finally {
            readLock.unlock();
        }
    }

    public native static Point getPoint(long theme, int part, int state,
                                                                int property);

    public static Point getPoint(String widget, int part, int state, int property) {
        readLock.lock();
        try {
            return getPoint(getTheme(widget), part, state, property);
        } finally {
            readLock.unlock();
        }
    }

    public native static Dimension getPosition(long theme, int part, int state,
                                                                 int property);

    public static Dimension getPosition(String widget, int part, int state,
                                        int property) {
        readLock.lock();
        try {
            return getPosition(getTheme(widget), part,state,property);
        } finally {
            readLock.unlock();
        }
    }

    public native static Dimension getPartSize(long theme, int part, int state);

    public static Dimension getPartSize(String widget, int part, int state) {
        readLock.lock();
        try {
            return getPartSize(getTheme(widget), part, state);
        } finally {
            readLock.unlock();
        }
    }

    public native static long openTheme(String widget);

    public native static void closeTheme(long theme);

    public native static void setWindowTheme(String subAppName);

    private native static long getThemeTransitionDuration(long theme, int part,
                                        int stateFrom, int stateTo, int propId);
    public static long getThemeTransitionDuration(String widget, int part,
                                       int stateFrom, int stateTo, int propId) {
        readLock.lock();
        try {
            return getThemeTransitionDuration(getTheme(widget),
                                              part, stateFrom, stateTo, propId);
        } finally {
            readLock.unlock();
        }
    }
    public native static boolean isGetThemeTransitionDurationDefined();

    private native static Insets getThemeBackgroundContentMargins(long theme,
                     int part, int state, int boundingWidth, int boundingHeight);
    public static Insets getThemeBackgroundContentMargins(String widget,
                    int part, int state, int boundingWidth, int boundingHeight) {
        readLock.lock();
        try {
            return getThemeBackgroundContentMargins(getTheme(widget),
                                    part, state, boundingWidth, boundingHeight);
        } finally {
            readLock.unlock();
        }
    }
}<|MERGE_RESOLUTION|>--- conflicted
+++ resolved
@@ -57,17 +57,11 @@
     private static final Lock readLock = readWriteLock.readLock();
     private static final Lock writeLock = readWriteLock.writeLock();
     private static volatile boolean valid = false;
-<<<<<<< HEAD
 
     static volatile boolean xpStyleEnabled;
-
-    static void flush() {
-        // Could be called on Toolkit thread, so do not try to acquire locks
-=======
 
     static void flush() {
         // Could be called on Toolkit thread, so do not try to aquire locks
->>>>>>> e9a31c1e
         // to avoid deadlock with theme initialization
         valid = false;
     }
