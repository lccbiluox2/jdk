--- conflicted
+++ resolved
@@ -114,15 +114,9 @@
     static jfieldID ni_defaultIndexID;
     if (ni_class == NULL) {
         jclass c = (*env)->FindClass(env, "java/net/NetworkInterface");
-<<<<<<< HEAD
-        CHECK_NULL(c);
-        c = (*env)->NewGlobalRef(env, c);
-        CHECK_NULL(c);
-=======
         CHECK_NULL_RETURN(c, 0);
         c = (*env)->NewGlobalRef(env, c);
         CHECK_NULL_RETURN(c, 0);
->>>>>>> 90358ec8
         ni_defaultIndexID = (*env)->GetStaticFieldID(env, c,
                                                      "defaultIndex", "I");
         ni_class = c;
