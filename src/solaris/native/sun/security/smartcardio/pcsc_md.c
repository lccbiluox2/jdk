--- conflicted
+++ resolved
@@ -134,12 +134,9 @@
          return;
     }
     scardEndTransaction   = (FPTR_SCardEndTransaction)  findFunction(env, hModule, "SCardEndTransaction");
-<<<<<<< HEAD
-=======
     if ((*env)->ExceptionCheck(env)) {
          return;
     }
->>>>>>> 7d98e6a6
 #ifndef __APPLE__
     scardControl          = (FPTR_SCardControl)         findFunction(env, hModule, "SCardControl");
 #else
