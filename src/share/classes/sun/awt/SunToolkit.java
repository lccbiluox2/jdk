/*
 * Copyright (c) 1997, 2014, Oracle and/or its affiliates. All rights reserved.
 * DO NOT ALTER OR REMOVE COPYRIGHT NOTICES OR THIS FILE HEADER.
 *
 * This code is free software; you can redistribute it and/or modify it
 * under the terms of the GNU General Public License version 2 only, as
 * published by the Free Software Foundation.  Oracle designates this
 * particular file as subject to the "Classpath" exception as provided
 * by Oracle in the LICENSE file that accompanied this code.
 *
 * This code is distributed in the hope that it will be useful, but WITHOUT
 * ANY WARRANTY; without even the implied warranty of MERCHANTABILITY or
 * FITNESS FOR A PARTICULAR PURPOSE.  See the GNU General Public License
 * version 2 for more details (a copy is included in the LICENSE file that
 * accompanied this code).
 *
 * You should have received a copy of the GNU General Public License version
 * 2 along with this work; if not, write to the Free Software Foundation,
 * Inc., 51 Franklin St, Fifth Floor, Boston, MA 02110-1301 USA.
 *
 * Please contact Oracle, 500 Oracle Parkway, Redwood Shores, CA 94065 USA
 * or visit www.oracle.com if you need additional information or have any
 * questions.
 */

package sun.awt;

import java.awt.*;
import static java.awt.RenderingHints.*;
import java.awt.dnd.*;
import java.awt.dnd.peer.DragSourceContextPeer;
import java.awt.peer.*;
import java.awt.event.WindowEvent;
import java.awt.event.KeyEvent;
import java.awt.image.*;
import java.awt.TrayIcon;
import java.awt.SystemTray;
import java.awt.event.InputEvent;
import java.io.File;
import java.io.IOException;
import java.io.InputStream;
import java.net.URL;
import java.security.PrivilegedAction;
import java.util.*;
import java.util.concurrent.TimeUnit;
import java.util.concurrent.locks.Condition;
import java.util.concurrent.locks.Lock;
import java.util.concurrent.locks.ReentrantLock;

import sun.security.util.SecurityConstants;
import sun.util.logging.PlatformLogger;
import sun.misc.SoftCache;
import sun.font.FontDesignMetrics;
import sun.awt.im.InputContext;
import sun.awt.image.*;
import sun.net.util.URLUtil;
import sun.security.action.GetPropertyAction;
import sun.security.action.GetBooleanAction;
import java.lang.reflect.InvocationTargetException;
import java.security.AccessController;

public abstract class SunToolkit extends Toolkit
    implements WindowClosingSupport, WindowClosingListener,
    ComponentFactory, InputMethodSupport, KeyboardFocusManagerPeerProvider {

    // 8014718: logging has been removed from SunToolkit

    /* Load debug settings for native code */
    static {
        if (AccessController.doPrivileged(new GetBooleanAction("sun.awt.nativedebug"))) {
            DebugSettings.init();
        }
    };

    /**
     * Special mask for the UngrabEvent events, in addition to the
     * public masks defined in AWTEvent.  Should be used as the mask
     * value for Toolkit.addAWTEventListener.
     */
    public static final int GRAB_EVENT_MASK = 0x80000000;

    /* The key to put()/get() the PostEventQueue into/from the AppContext.
     */
    private static final String POST_EVENT_QUEUE_KEY = "PostEventQueue";

    /**
     * Number of buttons.
     * By default it's taken from the system. If system value does not
     * fit into int type range, use our own MAX_BUTTONS_SUPPORT value.
     */
    protected static int numberOfButtons = 0;


    /* XFree standard mention 24 buttons as maximum:
     * http://www.xfree86.org/current/mouse.4.html
     * We workaround systems supporting more than 24 buttons.
     * Otherwise, we have to use long type values as masks
     * which leads to API change.
     * InputEvent.BUTTON_DOWN_MASK may contain only 21 masks due to
     * the 4-bytes limit for the int type. (CR 6799099)
     * One more bit is reserved for FIRST_HIGH_BIT.
     */
    public final static int MAX_BUTTONS_SUPPORTED = 20;

    /**
     * Creates and initializes EventQueue instance for the specified
     * AppContext.
     * Note that event queue must be created from createNewAppContext()
     * only in order to ensure that EventQueue constructor obtains
     * the correct AppContext.
     * @param appContext AppContext to associate with the event queue
     */
    private static void initEQ(AppContext appContext) {
        EventQueue eventQueue;

        String eqName = System.getProperty("AWT.EventQueueClass",
                "java.awt.EventQueue");

        try {
            eventQueue = (EventQueue)Class.forName(eqName).newInstance();
        } catch (Exception e) {
            e.printStackTrace();
            System.err.println("Failed loading " + eqName + ": " + e);
            eventQueue = new EventQueue();
        }
        appContext.put(AppContext.EVENT_QUEUE_KEY, eventQueue);

        PostEventQueue postEventQueue = new PostEventQueue(eventQueue);
        appContext.put(POST_EVENT_QUEUE_KEY, postEventQueue);
    }

    public SunToolkit() {
    }

    public boolean useBufferPerWindow() {
        return false;
    }

    public abstract WindowPeer createWindow(Window target)
        throws HeadlessException;

    public abstract FramePeer createFrame(Frame target)
        throws HeadlessException;

    public abstract FramePeer createLightweightFrame(LightweightFrame target)
        throws HeadlessException;

    public abstract DialogPeer createDialog(Dialog target)
        throws HeadlessException;

    public abstract ButtonPeer createButton(Button target)
        throws HeadlessException;

    public abstract TextFieldPeer createTextField(TextField target)
        throws HeadlessException;

    public abstract ChoicePeer createChoice(Choice target)
        throws HeadlessException;

    public abstract LabelPeer createLabel(Label target)
        throws HeadlessException;

    public abstract ListPeer createList(java.awt.List target)
        throws HeadlessException;

    public abstract CheckboxPeer createCheckbox(Checkbox target)
        throws HeadlessException;

    public abstract ScrollbarPeer createScrollbar(Scrollbar target)
        throws HeadlessException;

    public abstract ScrollPanePeer createScrollPane(ScrollPane target)
        throws HeadlessException;

    public abstract TextAreaPeer createTextArea(TextArea target)
        throws HeadlessException;

    public abstract FileDialogPeer createFileDialog(FileDialog target)
        throws HeadlessException;

    public abstract MenuBarPeer createMenuBar(MenuBar target)
        throws HeadlessException;

    public abstract MenuPeer createMenu(Menu target)
        throws HeadlessException;

    public abstract PopupMenuPeer createPopupMenu(PopupMenu target)
        throws HeadlessException;

    public abstract MenuItemPeer createMenuItem(MenuItem target)
        throws HeadlessException;

    public abstract CheckboxMenuItemPeer createCheckboxMenuItem(
        CheckboxMenuItem target)
        throws HeadlessException;

    public abstract DragSourceContextPeer createDragSourceContextPeer(
        DragGestureEvent dge)
        throws InvalidDnDOperationException;

    public abstract TrayIconPeer createTrayIcon(TrayIcon target)
        throws HeadlessException, AWTException;

    public abstract SystemTrayPeer createSystemTray(SystemTray target);

    public abstract boolean isTraySupported();

    @SuppressWarnings("deprecation")
    public abstract FontPeer getFontPeer(String name, int style);

    public abstract RobotPeer createRobot(Robot target, GraphicsDevice screen)
        throws AWTException;

    public abstract KeyboardFocusManagerPeer getKeyboardFocusManagerPeer()
        throws HeadlessException;

    /**
     * The AWT lock is typically only used on Unix platforms to synchronize
     * access to Xlib, OpenGL, etc.  However, these methods are implemented
     * in SunToolkit so that they can be called from shared code (e.g.
     * from the OGL pipeline) or from the X11 pipeline regardless of whether
     * XToolkit or MToolkit is currently in use.  There are native macros
     * (such as AWT_LOCK) defined in awt.h, so if the implementation of these
     * methods is changed, make sure it is compatible with the native macros.
     *
     * Note: The following methods (awtLock(), awtUnlock(), etc) should be
     * used in place of:
     *     synchronized (getAWTLock()) {
     *         ...
     *     }
     *
     * By factoring these methods out specially, we are able to change the
     * implementation of these methods (e.g. use more advanced locking
     * mechanisms) without impacting calling code.
     *
     * Sample usage:
     *     private void doStuffWithXlib() {
     *         assert !SunToolkit.isAWTLockHeldByCurrentThread();
     *         SunToolkit.awtLock();
     *         try {
     *             ...
     *             XlibWrapper.XDoStuff();
     *         } finally {
     *             SunToolkit.awtUnlock();
     *         }
     *     }
     */

    private static final ReentrantLock AWT_LOCK = new ReentrantLock();
    private static final Condition AWT_LOCK_COND = AWT_LOCK.newCondition();

    public static final void awtLock() {
        AWT_LOCK.lock();
    }

    public static final boolean awtTryLock() {
        return AWT_LOCK.tryLock();
    }

    public static final void awtUnlock() {
        AWT_LOCK.unlock();
    }

    public static final void awtLockWait()
        throws InterruptedException
    {
        AWT_LOCK_COND.await();
    }

    public static final void awtLockWait(long timeout)
        throws InterruptedException
    {
        AWT_LOCK_COND.await(timeout, TimeUnit.MILLISECONDS);
    }

    public static final void awtLockNotify() {
        AWT_LOCK_COND.signal();
    }

    public static final void awtLockNotifyAll() {
        AWT_LOCK_COND.signalAll();
    }

    public static final boolean isAWTLockHeldByCurrentThread() {
        return AWT_LOCK.isHeldByCurrentThread();
    }

    /*
     * Create a new AppContext, along with its EventQueue, for a
     * new ThreadGroup.  Browser code, for example, would use this
     * method to create an AppContext & EventQueue for an Applet.
     */
    public static AppContext createNewAppContext() {
        ThreadGroup threadGroup = Thread.currentThread().getThreadGroup();
        return createNewAppContext(threadGroup);
    }

    static final AppContext createNewAppContext(ThreadGroup threadGroup) {
        // Create appContext before initialization of EventQueue, so all
        // the calls to AppContext.getAppContext() from EventQueue ctor
        // return correct values
        AppContext appContext = new AppContext(threadGroup);
        initEQ(appContext);

        return appContext;
    }

    static void wakeupEventQueue(EventQueue q, boolean isShutdown){
        AWTAccessor.getEventQueueAccessor().wakeup(q, isShutdown);
    }

    /*
     * Fetch the peer associated with the given target (as specified
     * in the peer creation method).  This can be used to determine
     * things like what the parent peer is.  If the target is null
     * or the target can't be found (either because the a peer was
     * never created for it or the peer was disposed), a null will
     * be returned.
     */
    protected static Object targetToPeer(Object target) {
        if (target != null && !GraphicsEnvironment.isHeadless()) {
            return AWTAutoShutdown.getInstance().getPeer(target);
        }
        return null;
    }

    protected static void targetCreatedPeer(Object target, Object peer) {
        if (target != null && peer != null &&
            !GraphicsEnvironment.isHeadless())
        {
            AWTAutoShutdown.getInstance().registerPeer(target, peer);
        }
    }

    protected static void targetDisposedPeer(Object target, Object peer) {
        if (target != null && peer != null &&
            !GraphicsEnvironment.isHeadless())
        {
            AWTAutoShutdown.getInstance().unregisterPeer(target, peer);
        }
    }

    // Maps from non-Component/MenuComponent to AppContext.
    // WeakHashMap<Component,AppContext>
    private static final Map<Object, AppContext> appContextMap =
        Collections.synchronizedMap(new WeakHashMap<Object, AppContext>());

    /**
     * Sets the appContext field of target. If target is not a Component or
     * MenuComponent, this returns false.
     */
    private static boolean setAppContext(Object target,
                                         AppContext context) {
        if (target instanceof Component) {
            AWTAccessor.getComponentAccessor().
                setAppContext((Component)target, context);
        } else if (target instanceof MenuComponent) {
            AWTAccessor.getMenuComponentAccessor().
                setAppContext((MenuComponent)target, context);
        } else {
            return false;
        }
        return true;
    }

    /**
     * Returns the appContext field for target. If target is not a
     * Component or MenuComponent this returns null.
     */
    private static AppContext getAppContext(Object target) {
        if (target instanceof Component) {
            return AWTAccessor.getComponentAccessor().
                       getAppContext((Component)target);
        } else if (target instanceof MenuComponent) {
            return AWTAccessor.getMenuComponentAccessor().
                       getAppContext((MenuComponent)target);
        } else {
            return null;
        }
    }

    /*
     * Fetch the AppContext associated with the given target.
     * This can be used to determine things like which EventQueue
     * to use for posting events to a Component.  If the target is
     * null or the target can't be found, a null with be returned.
     */
    public static AppContext targetToAppContext(Object target) {
        if (target == null || GraphicsEnvironment.isHeadless()) {
            return null;
        }
        AppContext context = getAppContext(target);
        if (context == null) {
            // target is not a Component/MenuComponent, try the
            // appContextMap.
            context = appContextMap.get(target);
        }
        return context;
    }

     /**
      * Sets the synchronous status of focus requests on lightweight
      * components in the specified window to the specified value.
      * If the boolean parameter is <code>true</code> then the focus
      * requests on lightweight components will be performed
      * synchronously, if it is <code>false</code>, then asynchronously.
      * By default, all windows have their lightweight request status
      * set to asynchronous.
      * <p>
      * The application can only set the status of lightweight focus
      * requests to synchronous for any of its windows if it doesn't
      * perform focus transfers between different heavyweight containers.
      * In this case the observable focus behaviour is the same as with
      * asynchronous status.
      * <p>
      * If the application performs focus transfer between different
      * heavyweight containers and sets the lightweight focus request
      * status to synchronous for any of its windows, then further focus
      * behaviour is unspecified.
      * <p>
      * @param    w window for which the lightweight focus request status
      *             should be set
      * @param    status the value of lightweight focus request status
      */

    public static void setLWRequestStatus(Window changed,boolean status){
        AWTAccessor.getWindowAccessor().setLWRequestStatus(changed, status);
    };

    public static void checkAndSetPolicy(Container cont) {
        FocusTraversalPolicy defaultPolicy = KeyboardFocusManager.
            getCurrentKeyboardFocusManager().
                getDefaultFocusTraversalPolicy();

        cont.setFocusTraversalPolicy(defaultPolicy);
    }

    private static FocusTraversalPolicy createLayoutPolicy() {
        FocusTraversalPolicy policy = null;
        try {
            Class<?> layoutPolicyClass =
                Class.forName("javax.swing.LayoutFocusTraversalPolicy");
            policy = (FocusTraversalPolicy)layoutPolicyClass.newInstance();
        }
        catch (ClassNotFoundException e) {
            assert false;
        }
        catch (InstantiationException e) {
            assert false;
        }
        catch (IllegalAccessException e) {
            assert false;
        }

        return policy;
    }

    /*
     * Insert a mapping from target to AppContext, for later retrieval
     * via targetToAppContext() above.
     */
    public static void insertTargetMapping(Object target, AppContext appContext) {
        if (!GraphicsEnvironment.isHeadless()) {
            if (!setAppContext(target, appContext)) {
                // Target is not a Component/MenuComponent, use the private Map
                // instead.
                appContextMap.put(target, appContext);
            }
        }
    }

    /*
     * Post an AWTEvent to the Java EventQueue, using the PostEventQueue
     * to avoid possibly calling client code (EventQueueSubclass.postEvent())
     * on the toolkit (AWT-Windows/AWT-Motif) thread.  This function should
     * not be called under another lock since it locks the EventQueue.
     * See bugids 4632918, 4526597.
     */
    public static void postEvent(AppContext appContext, AWTEvent event) {
        if (event == null) {
            throw new NullPointerException();
        }

        AWTAccessor.SequencedEventAccessor sea = AWTAccessor.getSequencedEventAccessor();
        if (sea != null && sea.isSequencedEvent(event)) {
            AWTEvent nested = sea.getNested(event);
            if (nested.getID() == WindowEvent.WINDOW_LOST_FOCUS &&
                nested instanceof TimedWindowEvent)
            {
                TimedWindowEvent twe = (TimedWindowEvent)nested;
                ((SunToolkit)Toolkit.getDefaultToolkit()).
                    setWindowDeactivationTime((Window)twe.getSource(), twe.getWhen());
            }
        }

        // All events posted via this method are system-generated.
        // Placing the following call here reduces considerably the
        // number of places throughout the toolkit that would
        // otherwise have to be modified to precisely identify
        // system-generated events.
        setSystemGenerated(event);
        AppContext eventContext = targetToAppContext(event.getSource());
        if (eventContext != null && !eventContext.equals(appContext)) {
            throw new RuntimeException("Event posted on wrong app context : " + event);
        }
        PostEventQueue postEventQueue =
            (PostEventQueue)appContext.get(POST_EVENT_QUEUE_KEY);
        if (postEventQueue != null) {
            postEventQueue.postEvent(event);
        }
    }

    /*
     * Post AWTEvent of high priority.
     */
    public static void postPriorityEvent(final AWTEvent e) {
        PeerEvent pe = new PeerEvent(Toolkit.getDefaultToolkit(), new Runnable() {
                public void run() {
                    AWTAccessor.getAWTEventAccessor().setPosted(e);
                    ((Component)e.getSource()).dispatchEvent(e);
                }
            }, PeerEvent.ULTIMATE_PRIORITY_EVENT);
        postEvent(targetToAppContext(e.getSource()), pe);
    }

    /*
     * Flush any pending events which haven't been posted to the AWT
     * EventQueue yet.
     */
    public static void flushPendingEvents()  {
        AppContext appContext = AppContext.getAppContext();
        flushPendingEvents(appContext);
    }

    /*
     * Flush the PostEventQueue for the right AppContext.
     * The default flushPendingEvents only flushes the thread-local context,
     * which is not always correct, c.f. 3746956
     */
    public static void flushPendingEvents(AppContext appContext) {
        PostEventQueue postEventQueue =
                (PostEventQueue)appContext.get(POST_EVENT_QUEUE_KEY);
        if (postEventQueue != null) {
            postEventQueue.flush();
        }
    }

    /*
     * Execute a chunk of code on the Java event handler thread for the
     * given target.  Does not wait for the execution to occur before
     * returning to the caller.
     */
    public static void executeOnEventHandlerThread(Object target,
                                                   Runnable runnable) {
        executeOnEventHandlerThread(new PeerEvent(target, runnable, PeerEvent.PRIORITY_EVENT));
    }

    /*
     * Fixed 5064013: the InvocationEvent time should be equals
     * the time of the ActionEvent
     */
    @SuppressWarnings("serial")
    public static void executeOnEventHandlerThread(Object target,
                                                   Runnable runnable,
                                                   final long when) {
        executeOnEventHandlerThread(
            new PeerEvent(target, runnable, PeerEvent.PRIORITY_EVENT) {
                public long getWhen() {
                    return when;
                }
            });
    }

    /*
     * Execute a chunk of code on the Java event handler thread for the
     * given target.  Does not wait for the execution to occur before
     * returning to the caller.
     */
    public static void executeOnEventHandlerThread(PeerEvent peerEvent) {
        postEvent(targetToAppContext(peerEvent.getSource()), peerEvent);
    }

    /*
     * Execute a chunk of code on the Java event handler thread. The
     * method takes into account provided AppContext and sets
     * <code>SunToolkit.getDefaultToolkit()</code> as a target of the
     * event. See 6451487 for detailes.
     * Does not wait for the execution to occur before returning to
     * the caller.
     */
     public static void invokeLaterOnAppContext(
        AppContext appContext, Runnable dispatcher)
     {
        postEvent(appContext,
            new PeerEvent(Toolkit.getDefaultToolkit(), dispatcher,
                PeerEvent.PRIORITY_EVENT));
     }

    /*
     * Execute a chunk of code on the Java event handler thread for the
     * given target.  Waits for the execution to occur before returning
     * to the caller.
     */
    public static void executeOnEDTAndWait(Object target, Runnable runnable)
        throws InterruptedException, InvocationTargetException
    {
        if (EventQueue.isDispatchThread()) {
            throw new Error("Cannot call executeOnEDTAndWait from any event dispatcher thread");
        }

        class AWTInvocationLock {}
        Object lock = new AWTInvocationLock();

        PeerEvent event = new PeerEvent(target, runnable, lock, true, PeerEvent.PRIORITY_EVENT);

        synchronized (lock) {
            executeOnEventHandlerThread(event);
            while(!event.isDispatched()) {
                lock.wait();
            }
        }

        Throwable eventThrowable = event.getThrowable();
        if (eventThrowable != null) {
            throw new InvocationTargetException(eventThrowable);
        }
    }

    /*
     * Returns true if the calling thread is the event dispatch thread
     * contained within AppContext which associated with the given target.
     * Use this call to ensure that a given task is being executed
     * (or not being) on the event dispatch thread for the given target.
     */
    public static boolean isDispatchThreadForAppContext(Object target) {
        AppContext appContext = targetToAppContext(target);
        EventQueue eq = (EventQueue)appContext.get(AppContext.EVENT_QUEUE_KEY);

        AWTAccessor.EventQueueAccessor accessor = AWTAccessor.getEventQueueAccessor();
        return accessor.isDispatchThreadImpl(eq);
    }

    public Dimension getScreenSize() {
        return new Dimension(getScreenWidth(), getScreenHeight());
    }
    protected abstract int getScreenWidth();
    protected abstract int getScreenHeight();

    @SuppressWarnings("deprecation")
    public FontMetrics getFontMetrics(Font font) {
        return FontDesignMetrics.getMetrics(font);
    }

    @SuppressWarnings("deprecation")
    public String[] getFontList() {
        String[] hardwiredFontList = {
            Font.DIALOG, Font.SANS_SERIF, Font.SERIF, Font.MONOSPACED,
            Font.DIALOG_INPUT

            // -- Obsolete font names from 1.0.2.  It was decided that
            // -- getFontList should not return these old names:
            //    "Helvetica", "TimesRoman", "Courier", "ZapfDingbats"
        };
        return hardwiredFontList;
    }

    public PanelPeer createPanel(Panel target) {
        return (PanelPeer)createComponent(target);
    }

    public CanvasPeer createCanvas(Canvas target) {
        return (CanvasPeer)createComponent(target);
    }

    /**
     * Disables erasing of background on the canvas before painting if
     * this is supported by the current toolkit. It is recommended to
     * call this method early, before the Canvas becomes displayable,
     * because some Toolkit implementations do not support changing
     * this property once the Canvas becomes displayable.
     */
    public void disableBackgroundErase(Canvas canvas) {
        disableBackgroundEraseImpl(canvas);
    }

    /**
     * Disables the native erasing of the background on the given
     * component before painting if this is supported by the current
     * toolkit. This only has an effect for certain components such as
     * Canvas, Panel and Window. It is recommended to call this method
     * early, before the Component becomes displayable, because some
     * Toolkit implementations do not support changing this property
     * once the Component becomes displayable.
     */
    public void disableBackgroundErase(Component component) {
        disableBackgroundEraseImpl(component);
    }

    private void disableBackgroundEraseImpl(Component component) {
        AWTAccessor.getComponentAccessor().setBackgroundEraseDisabled(component, true);
    }

    /**
     * Returns the value of "sun.awt.noerasebackground" property. Default
     * value is {@code false}.
     */
    public static boolean getSunAwtNoerasebackground() {
        return AccessController.doPrivileged(new GetBooleanAction("sun.awt.noerasebackground"));
    }

    /**
     * Returns the value of "sun.awt.erasebackgroundonresize" property. Default
     * value is {@code false}.
     */
    public static boolean getSunAwtErasebackgroundonresize() {
        return AccessController.doPrivileged(new GetBooleanAction("sun.awt.erasebackgroundonresize"));
    }


    static final SoftCache imgCache = new SoftCache();

    static Image getImageFromHash(Toolkit tk, URL url) {
<<<<<<< HEAD
        SecurityManager sm = System.getSecurityManager();
        if (sm != null) {
            try {
                java.security.Permission perm =
                    URLUtil.getConnectPermission(url);
                if (perm != null) {
                    try {
                        sm.checkPermission(perm);
                    } catch (SecurityException se) {
                        // fallback to checkRead/checkConnect for pre 1.2
                        // security managers
                        if ((perm instanceof java.io.FilePermission) &&
                            perm.getActions().indexOf("read") != -1) {
                            sm.checkRead(perm.getName());
                        } else if ((perm instanceof
                            java.net.SocketPermission) &&
                            perm.getActions().indexOf("connect") != -1) {
                            sm.checkConnect(url.getHost(), url.getPort());
                        } else {
                            throw se;
                        }
                    }
                }
            } catch (java.io.IOException ioe) {
                    sm.checkConnect(url.getHost(), url.getPort());
            }
        }
=======
        checkPermissions(url);
>>>>>>> 3010cb24
        synchronized (imgCache) {
            Image img = (Image)imgCache.get(url);
            if (img == null) {
                try {
                    img = tk.createImage(new URLImageSource(url));
                    imgCache.put(url, img);
                } catch (Exception e) {
                }
            }
            return img;
        }
    }

    static Image getImageFromHash(Toolkit tk,
                                               String filename) {
        checkPermissions(filename);
        synchronized (imgCache) {
            Image img = (Image)imgCache.get(filename);
            if (img == null) {
                try {
                    img = tk.createImage(new FileImageSource(filename));
                    imgCache.put(filename, img);
                } catch (Exception e) {
                }
            }
            return img;
        }
    }

    public Image getImage(String filename) {
        return getImageFromHash(this, filename);
    }

    public Image getImage(URL url) {
        return getImageFromHash(this, url);
    }

    protected Image getImageWithResolutionVariant(String fileName,
            String resolutionVariantName) {
        synchronized (imgCache) {
            Image image = getImageFromHash(this, fileName);
            if (image instanceof MultiResolutionImage) {
                return image;
            }
            Image resolutionVariant = getImageFromHash(this, resolutionVariantName);
            image = createImageWithResolutionVariant(image, resolutionVariant);
            imgCache.put(fileName, image);
            return image;
        }
    }

<<<<<<< HEAD
    public Image createImage(URL url) {
        SecurityManager sm = System.getSecurityManager();
        if (sm != null) {
            try {
                java.security.Permission perm =
                        URLUtil.getConnectPermission(url);
                if (perm != null) {
                    try {
                        sm.checkPermission(perm);
                    } catch (SecurityException se) {
                        // fallback to checkRead/checkConnect for pre 1.2
                        // security managers
                        if ((perm instanceof java.io.FilePermission) &&
                            perm.getActions().indexOf("read") != -1) {
                            sm.checkRead(perm.getName());
                        } else if ((perm instanceof
                            java.net.SocketPermission) &&
                            perm.getActions().indexOf("connect") != -1) {
                            sm.checkConnect(url.getHost(), url.getPort());
                        } else {
                            throw se;
                        }
                    }
                }
            } catch (java.io.IOException ioe) {
                    sm.checkConnect(url.getHost(), url.getPort());
=======
    protected Image getImageWithResolutionVariant(URL url,
            URL resolutionVariantURL) {
        synchronized (imgCache) {
            Image image = getImageFromHash(this, url);
            if (image instanceof MultiResolutionImage) {
                return image;
>>>>>>> 3010cb24
            }
            Image resolutionVariant = getImageFromHash(this, resolutionVariantURL);
            image = createImageWithResolutionVariant(image, resolutionVariant);
            imgCache.put(url, image);
            return image;
        }
    }


    public Image createImage(String filename) {
        checkPermissions(filename);
        return createImage(new FileImageSource(filename));
    }

    public Image createImage(URL url) {
        checkPermissions(url);
        return createImage(new URLImageSource(url));
    }

    public Image createImage(byte[] data, int offset, int length) {
        return createImage(new ByteArrayImageSource(data, offset, length));
    }

    public Image createImage(ImageProducer producer) {
        return new ToolkitImage(producer);
    }

    public static Image createImageWithResolutionVariant(Image image,
            Image resolutionVariant) {
        return new MultiResolutionToolkitImage(image, resolutionVariant);
    }

    public int checkImage(Image img, int w, int h, ImageObserver o) {
        if (!(img instanceof ToolkitImage)) {
            return ImageObserver.ALLBITS;
        }

        ToolkitImage tkimg = (ToolkitImage)img;
        int repbits;
        if (w == 0 || h == 0) {
            repbits = ImageObserver.ALLBITS;
        } else {
            repbits = tkimg.getImageRep().check(o);
        }
        return (tkimg.check(o) | repbits) & checkResolutionVariant(img, w, h, o);
    }

    public boolean prepareImage(Image img, int w, int h, ImageObserver o) {
        if (w == 0 || h == 0) {
            return true;
        }

        // Must be a ToolkitImage
        if (!(img instanceof ToolkitImage)) {
            return true;
        }

        ToolkitImage tkimg = (ToolkitImage)img;
        if (tkimg.hasError()) {
            if (o != null) {
                o.imageUpdate(img, ImageObserver.ERROR|ImageObserver.ABORT,
                              -1, -1, -1, -1);
            }
            return false;
        }
        ImageRepresentation ir = tkimg.getImageRep();
        return ir.prepare(o) & prepareResolutionVariant(img, w, h, o);
    }

    private int checkResolutionVariant(Image img, int w, int h, ImageObserver o) {
        ToolkitImage rvImage = getResolutionVariant(img);
        // Ignore the resolution variant in case of error
        return (rvImage == null || rvImage.hasError()) ? 0xFFFF :
                checkImage(rvImage, 2 * w, 2 * h, MultiResolutionToolkitImage.
                                getResolutionVariantObserver(
                                        img, o, w, h, 2 * w, 2 * h));
    }

    private boolean prepareResolutionVariant(Image img, int w, int h,
            ImageObserver o) {

        ToolkitImage rvImage = getResolutionVariant(img);
        // Ignore the resolution variant in case of error
        return rvImage == null || rvImage.hasError() || prepareImage(
                rvImage, 2 * w, 2 * h,
                MultiResolutionToolkitImage.getResolutionVariantObserver(
                        img, o, w, h, 2 * w, 2 * h));
    }

    private static ToolkitImage getResolutionVariant(Image image) {
        if (image instanceof MultiResolutionToolkitImage) {
            Image resolutionVariant = ((MultiResolutionToolkitImage) image).
                    getResolutionVariant();
            if (resolutionVariant instanceof ToolkitImage) {
                return (ToolkitImage) resolutionVariant;
            }
        }
        return null;
    }

    protected static boolean imageCached(Object key) {
        return imgCache.containsKey(key);
    }

    protected static boolean imageExists(String filename) {
        checkPermissions(filename);
        return filename != null && new File(filename).exists();
    }

    @SuppressWarnings("try")
    protected static boolean imageExists(URL url) {
        checkPermissions(url);
        if (url != null) {
            try (InputStream is = url.openStream()) {
                return true;
            }catch(IOException e){
                return false;
            }
        }
        return false;
    }

    private static void checkPermissions(String filename) {
        SecurityManager security = System.getSecurityManager();
        if (security != null) {
            security.checkRead(filename);
        }
    }

    private static void checkPermissions(URL url) {
        SecurityManager sm = System.getSecurityManager();
        if (sm != null) {
            try {
                java.security.Permission perm =
                    url.openConnection().getPermission();
                if (perm != null) {
                    try {
                        sm.checkPermission(perm);
                    } catch (SecurityException se) {
                        // fallback to checkRead/checkConnect for pre 1.2
                        // security managers
                        if ((perm instanceof java.io.FilePermission) &&
                            perm.getActions().indexOf("read") != -1) {
                            sm.checkRead(perm.getName());
                        } else if ((perm instanceof
                            java.net.SocketPermission) &&
                            perm.getActions().indexOf("connect") != -1) {
                            sm.checkConnect(url.getHost(), url.getPort());
                        } else {
                            throw se;
                        }
                    }
                }
            } catch (java.io.IOException ioe) {
                    sm.checkConnect(url.getHost(), url.getPort());
            }
        }
    }

    /**
     * Scans {@code imageList} for best-looking image of specified dimensions.
     * Image can be scaled and/or padded with transparency.
     */
    public static BufferedImage getScaledIconImage(java.util.List<Image> imageList, int width, int height) {
        if (width == 0 || height == 0) {
            return null;
        }
        Image bestImage = null;
        int bestWidth = 0;
        int bestHeight = 0;
        double bestSimilarity = 3; //Impossibly high value
        double bestScaleFactor = 0;
        for (Iterator<Image> i = imageList.iterator();i.hasNext();) {
            //Iterate imageList looking for best matching image.
            //'Similarity' measure is defined as good scale factor and small insets.
            //best possible similarity is 0 (no scale, no insets).
            //It's found while the experiments that good-looking result is achieved
            //with scale factors x1, x3/4, x2/3, xN, x1/N.
            Image im = i.next();
            if (im == null) {
                continue;
            }
            if (im instanceof ToolkitImage) {
                ImageRepresentation ir = ((ToolkitImage)im).getImageRep();
                ir.reconstruct(ImageObserver.ALLBITS);
            }
            int iw;
            int ih;
            try {
                iw = im.getWidth(null);
                ih = im.getHeight(null);
            } catch (Exception e){
                continue;
            }
            if (iw > 0 && ih > 0) {
                //Calc scale factor
                double scaleFactor = Math.min((double)width / (double)iw,
                                              (double)height / (double)ih);
                //Calculate scaled image dimensions
                //adjusting scale factor to nearest "good" value
                int adjw = 0;
                int adjh = 0;
                double scaleMeasure = 1; //0 - best (no) scale, 1 - impossibly bad
                if (scaleFactor >= 2) {
                    //Need to enlarge image more than twice
                    //Round down scale factor to multiply by integer value
                    scaleFactor = Math.floor(scaleFactor);
                    adjw = iw * (int)scaleFactor;
                    adjh = ih * (int)scaleFactor;
                    scaleMeasure = 1.0 - 0.5 / scaleFactor;
                } else if (scaleFactor >= 1) {
                    //Don't scale
                    scaleFactor = 1.0;
                    adjw = iw;
                    adjh = ih;
                    scaleMeasure = 0;
                } else if (scaleFactor >= 0.75) {
                    //Multiply by 3/4
                    scaleFactor = 0.75;
                    adjw = iw * 3 / 4;
                    adjh = ih * 3 / 4;
                    scaleMeasure = 0.3;
                } else if (scaleFactor >= 0.6666) {
                    //Multiply by 2/3
                    scaleFactor = 0.6666;
                    adjw = iw * 2 / 3;
                    adjh = ih * 2 / 3;
                    scaleMeasure = 0.33;
                } else {
                    //Multiply size by 1/scaleDivider
                    //where scaleDivider is minimum possible integer
                    //larger than 1/scaleFactor
                    double scaleDivider = Math.ceil(1.0 / scaleFactor);
                    scaleFactor = 1.0 / scaleDivider;
                    adjw = (int)Math.round((double)iw / scaleDivider);
                    adjh = (int)Math.round((double)ih / scaleDivider);
                    scaleMeasure = 1.0 - 1.0 / scaleDivider;
                }
                double similarity = ((double)width - (double)adjw) / (double)width +
                    ((double)height - (double)adjh) / (double)height + //Large padding is bad
                    scaleMeasure; //Large rescale is bad
                if (similarity < bestSimilarity) {
                    bestSimilarity = similarity;
                    bestScaleFactor = scaleFactor;
                    bestImage = im;
                    bestWidth = adjw;
                    bestHeight = adjh;
                }
                if (similarity == 0) break;
            }
        }
        if (bestImage == null) {
            //No images were found, possibly all are broken
            return null;
        }
        BufferedImage bimage =
            new BufferedImage(width, height, BufferedImage.TYPE_INT_ARGB);
        Graphics2D g = bimage.createGraphics();
        g.setRenderingHint(RenderingHints.KEY_INTERPOLATION,
                           RenderingHints.VALUE_INTERPOLATION_BILINEAR);
        try {
            int x = (width - bestWidth) / 2;
            int y = (height - bestHeight) / 2;
            g.drawImage(bestImage, x, y, bestWidth, bestHeight, null);
        } finally {
            g.dispose();
        }
        return bimage;
    }

    public static DataBufferInt getScaledIconData(java.util.List<Image> imageList, int width, int height) {
        BufferedImage bimage = getScaledIconImage(imageList, width, height);
        if (bimage == null) {
            return null;
        }
        Raster raster = bimage.getRaster();
        DataBuffer buffer = raster.getDataBuffer();
        return (DataBufferInt)buffer;
    }

    protected EventQueue getSystemEventQueueImpl() {
        return getSystemEventQueueImplPP();
    }

    // Package private implementation
    static EventQueue getSystemEventQueueImplPP() {
        return getSystemEventQueueImplPP(AppContext.getAppContext());
    }

    public static EventQueue getSystemEventQueueImplPP(AppContext appContext) {
        EventQueue theEventQueue =
            (EventQueue)appContext.get(AppContext.EVENT_QUEUE_KEY);
        return theEventQueue;
    }

    /**
     * Give native peers the ability to query the native container
     * given a native component (eg the direct parent may be lightweight).
     */
    public static Container getNativeContainer(Component c) {
        return Toolkit.getNativeContainer(c);
    }

    /**
     * Gives native peers the ability to query the closest HW component.
     * If the given component is heavyweight, then it returns this. Otherwise,
     * it goes one level up in the hierarchy and tests next component.
     */
    public static Component getHeavyweightComponent(Component c) {
        while (c != null && AWTAccessor.getComponentAccessor().isLightweight(c)) {
            c = AWTAccessor.getComponentAccessor().getParent(c);
        }
        return c;
    }

    /**
     * Returns key modifiers used by Swing to set up a focus accelerator key stroke.
     */
    public int getFocusAcceleratorKeyMask() {
        return InputEvent.ALT_MASK;
    }

    /**
     * Tests whether specified key modifiers mask can be used to enter a printable
     * character. This is a default implementation of this method, which reflects
     * the way things work on Windows: here, pressing ctrl + alt allows user to enter
     * characters from the extended character set (like euro sign or math symbols)
     */
    public boolean isPrintableCharacterModifiersMask(int mods) {
        return ((mods & InputEvent.ALT_MASK) == (mods & InputEvent.CTRL_MASK));
    }

    /**
     * Returns whether popup is allowed to be shown above the task bar.
     * This is a default implementation of this method, which checks
     * corresponding security permission.
     */
    public boolean canPopupOverlapTaskBar() {
        boolean result = true;
        try {
            SecurityManager sm = System.getSecurityManager();
            if (sm != null) {
                sm.checkPermission(
                        SecurityConstants.AWT.SET_WINDOW_ALWAYS_ON_TOP_PERMISSION);
            }
        } catch (SecurityException se) {
            // There is no permission to show popups over the task bar
            result = false;
        }
        return result;
    }

    /**
     * Returns a new input method window, with behavior as specified in
     * {@link java.awt.im.spi.InputMethodContext#createInputMethodWindow}.
     * If the inputContext is not null, the window should return it from its
     * getInputContext() method. The window needs to implement
     * sun.awt.im.InputMethodWindow.
     * <p>
     * SunToolkit subclasses can override this method to return better input
     * method windows.
     */
    public Window createInputMethodWindow(String title, InputContext context) {
        return new sun.awt.im.SimpleInputMethodWindow(title, context);
    }

    /**
     * Returns whether enableInputMethods should be set to true for peered
     * TextComponent instances on this platform. False by default.
     */
    public boolean enableInputMethodsForTextComponent() {
        return false;
    }

    private static Locale startupLocale = null;

    /**
     * Returns the locale in which the runtime was started.
     */
    public static Locale getStartupLocale() {
        if (startupLocale == null) {
            String language, region, country, variant;
            language = AccessController.doPrivileged(
                            new GetPropertyAction("user.language", "en"));
            // for compatibility, check for old user.region property
            region = AccessController.doPrivileged(
                            new GetPropertyAction("user.region"));
            if (region != null) {
                // region can be of form country, country_variant, or _variant
                int i = region.indexOf('_');
                if (i >= 0) {
                    country = region.substring(0, i);
                    variant = region.substring(i + 1);
                } else {
                    country = region;
                    variant = "";
                }
            } else {
                country = AccessController.doPrivileged(
                                new GetPropertyAction("user.country", ""));
                variant = AccessController.doPrivileged(
                                new GetPropertyAction("user.variant", ""));
            }
            startupLocale = new Locale(language, country, variant);
        }
        return startupLocale;
    }

    /**
     * Returns the default keyboard locale of the underlying operating system
     */
    public Locale getDefaultKeyboardLocale() {
        return getStartupLocale();
    }

    private static String dataTransfererClassName = null;

    protected static void setDataTransfererClassName(String className) {
        dataTransfererClassName = className;
    }

    public static String getDataTransfererClassName() {
        if (dataTransfererClassName == null) {
            Toolkit.getDefaultToolkit(); // transferer set during toolkit init
        }
        return dataTransfererClassName;
    }

    // Support for window closing event notifications
    private transient WindowClosingListener windowClosingListener = null;
    /**
     * @see sun.awt.WindowClosingSupport#getWindowClosingListener
     */
    public WindowClosingListener getWindowClosingListener() {
        return windowClosingListener;
    }
    /**
     * @see sun.awt.WindowClosingSupport#setWindowClosingListener
     */
    public void setWindowClosingListener(WindowClosingListener wcl) {
        windowClosingListener = wcl;
    }

    /**
     * @see sun.awt.WindowClosingListener#windowClosingNotify
     */
    public RuntimeException windowClosingNotify(WindowEvent event) {
        if (windowClosingListener != null) {
            return windowClosingListener.windowClosingNotify(event);
        } else {
            return null;
        }
    }
    /**
     * @see sun.awt.WindowClosingListener#windowClosingDelivered
     */
    public RuntimeException windowClosingDelivered(WindowEvent event) {
        if (windowClosingListener != null) {
            return windowClosingListener.windowClosingDelivered(event);
        } else {
            return null;
        }
    }

    private static DefaultMouseInfoPeer mPeer = null;

    protected synchronized MouseInfoPeer getMouseInfoPeer() {
        if (mPeer == null) {
            mPeer = new DefaultMouseInfoPeer();
        }
        return mPeer;
    }


    /**
     * Returns whether default toolkit needs the support of the xembed
     * from embedding host(if any).
     * @return <code>true</code>, if XEmbed is needed, <code>false</code> otherwise
     */
    public static boolean needsXEmbed() {
        String noxembed = AccessController.
            doPrivileged(new GetPropertyAction("sun.awt.noxembed", "false"));
        if ("true".equals(noxembed)) {
            return false;
        }

        Toolkit tk = Toolkit.getDefaultToolkit();
        if (tk instanceof SunToolkit) {
            // SunToolkit descendants should override this method to specify
            // concrete behavior
            return ((SunToolkit)tk).needsXEmbedImpl();
        } else {
            // Non-SunToolkit doubtly might support XEmbed
            return false;
        }
    }

    /**
     * Returns whether this toolkit needs the support of the xembed
     * from embedding host(if any).
     * @return <code>true</code>, if XEmbed is needed, <code>false</code> otherwise
     */
    protected boolean needsXEmbedImpl() {
        return false;
    }

    private static Dialog.ModalExclusionType DEFAULT_MODAL_EXCLUSION_TYPE = null;

    /**
     * Returns whether the XEmbed server feature is requested by
     * developer.  If true, Toolkit should return an
     * XEmbed-server-enabled CanvasPeer instead of the ordinary CanvasPeer.
     */
    protected final boolean isXEmbedServerRequested() {
        return AccessController.doPrivileged(new GetBooleanAction("sun.awt.xembedserver"));
    }

    /**
     * Returns whether the modal exclusion API is supported by the current toolkit.
     * When it isn't supported, calling <code>setModalExcluded</code> has no
     * effect, and <code>isModalExcluded</code> returns false for all windows.
     *
     * @return true if modal exclusion is supported by the toolkit, false otherwise
     *
     * @see sun.awt.SunToolkit#setModalExcluded(java.awt.Window)
     * @see sun.awt.SunToolkit#isModalExcluded(java.awt.Window)
     *
     * @since 1.5
     */
    public static boolean isModalExcludedSupported()
    {
        Toolkit tk = Toolkit.getDefaultToolkit();
        return tk.isModalExclusionTypeSupported(DEFAULT_MODAL_EXCLUSION_TYPE);
    }
    /*
     * Default implementation for isModalExcludedSupportedImpl(), returns false.
     *
     * @see sun.awt.windows.WToolkit#isModalExcludeSupportedImpl
     * @see sun.awt.X11.XToolkit#isModalExcludeSupportedImpl
     *
     * @since 1.5
     */
    protected boolean isModalExcludedSupportedImpl()
    {
        return false;
    }

    /*
     * Sets this window to be excluded from being modally blocked. When the
     * toolkit supports modal exclusion and this method is called, input
     * events, focus transfer and z-order will continue to work for the
     * window, it's owned windows and child components, even in the
     * presence of a modal dialog.
     * For details on which <code>Window</code>s are normally blocked
     * by modal dialog, see {@link java.awt.Dialog}.
     * Invoking this method when the modal exclusion API is not supported by
     * the current toolkit has no effect.
     * @param window Window to be marked as not modally blocked
     * @see java.awt.Dialog
     * @see java.awt.Dialog#setModal(boolean)
     * @see sun.awt.SunToolkit#isModalExcludedSupported
     * @see sun.awt.SunToolkit#isModalExcluded(java.awt.Window)
     */
    public static void setModalExcluded(Window window)
    {
        if (DEFAULT_MODAL_EXCLUSION_TYPE == null) {
            DEFAULT_MODAL_EXCLUSION_TYPE = Dialog.ModalExclusionType.APPLICATION_EXCLUDE;
        }
        window.setModalExclusionType(DEFAULT_MODAL_EXCLUSION_TYPE);
    }

    /*
     * Returns whether the specified window is blocked by modal dialogs.
     * If the modal exclusion API isn't supported by the current toolkit,
     * it returns false for all windows.
     *
     * @param window Window to test for modal exclusion
     *
     * @return true if the window is modal excluded, false otherwise. If
     * the modal exclusion isn't supported by the current Toolkit, false
     * is returned
     *
     * @see sun.awt.SunToolkit#isModalExcludedSupported
     * @see sun.awt.SunToolkit#setModalExcluded(java.awt.Window)
     *
     * @since 1.5
     */
    public static boolean isModalExcluded(Window window)
    {
        if (DEFAULT_MODAL_EXCLUSION_TYPE == null) {
            DEFAULT_MODAL_EXCLUSION_TYPE = Dialog.ModalExclusionType.APPLICATION_EXCLUDE;
        }
        return window.getModalExclusionType().compareTo(DEFAULT_MODAL_EXCLUSION_TYPE) >= 0;
    }

    /**
     * Overridden in XToolkit and WToolkit
     */
    public boolean isModalityTypeSupported(Dialog.ModalityType modalityType) {
        return (modalityType == Dialog.ModalityType.MODELESS) ||
               (modalityType == Dialog.ModalityType.APPLICATION_MODAL);
    }

    /**
     * Overridden in XToolkit and WToolkit
     */
    public boolean isModalExclusionTypeSupported(Dialog.ModalExclusionType exclusionType) {
        return (exclusionType == Dialog.ModalExclusionType.NO_EXCLUDE);
    }

    ///////////////////////////////////////////////////////////////////////////
    //
    // The following is used by the Java Plug-in to coordinate dialog modality
    // between containing applications (browsers, ActiveX containers etc) and
    // the AWT.
    //
    ///////////////////////////////////////////////////////////////////////////

    private ModalityListenerList modalityListeners = new ModalityListenerList();

    public void addModalityListener(ModalityListener listener) {
        modalityListeners.add(listener);
    }

    public void removeModalityListener(ModalityListener listener) {
        modalityListeners.remove(listener);
    }

    public void notifyModalityPushed(Dialog dialog) {
        notifyModalityChange(ModalityEvent.MODALITY_PUSHED, dialog);
    }

    public void notifyModalityPopped(Dialog dialog) {
        notifyModalityChange(ModalityEvent.MODALITY_POPPED, dialog);
    }

    final void notifyModalityChange(int id, Dialog source) {
        ModalityEvent ev = new ModalityEvent(source, modalityListeners, id);
        ev.dispatch();
    }

    static class ModalityListenerList implements ModalityListener {

        Vector<ModalityListener> listeners = new Vector<ModalityListener>();

        void add(ModalityListener listener) {
            listeners.addElement(listener);
        }

        void remove(ModalityListener listener) {
            listeners.removeElement(listener);
        }

        public void modalityPushed(ModalityEvent ev) {
            Iterator<ModalityListener> it = listeners.iterator();
            while (it.hasNext()) {
                it.next().modalityPushed(ev);
            }
        }

        public void modalityPopped(ModalityEvent ev) {
            Iterator<ModalityListener> it = listeners.iterator();
            while (it.hasNext()) {
                it.next().modalityPopped(ev);
            }
        }
    } // end of class ModalityListenerList

    ///////////////////////////////////////////////////////////////////////////
    // End Plug-in code
    ///////////////////////////////////////////////////////////////////////////

    public static boolean isLightweightOrUnknown(Component comp) {
        if (comp.isLightweight()
            || !(getDefaultToolkit() instanceof SunToolkit))
        {
            return true;
        }
        return !(comp instanceof Button
            || comp instanceof Canvas
            || comp instanceof Checkbox
            || comp instanceof Choice
            || comp instanceof Label
            || comp instanceof java.awt.List
            || comp instanceof Panel
            || comp instanceof Scrollbar
            || comp instanceof ScrollPane
            || comp instanceof TextArea
            || comp instanceof TextField
            || comp instanceof Window);
    }

    @SuppressWarnings("serial")
    public static class OperationTimedOut extends RuntimeException {
        public OperationTimedOut(String msg) {
            super(msg);
        }
        public OperationTimedOut() {
        }
    }

    @SuppressWarnings("serial")
    public static class InfiniteLoop extends RuntimeException {
    }

    @SuppressWarnings("serial")
    public static class IllegalThreadException extends RuntimeException {
        public IllegalThreadException(String msg) {
            super(msg);
        }
        public IllegalThreadException() {
        }
    }

    public static final int DEFAULT_WAIT_TIME = 10000;
    private static final int MAX_ITERS = 20;
    private static final int MIN_ITERS = 0;
    private static final int MINIMAL_EDELAY = 0;

    /**
     * Parameterless version of realsync which uses default timout (see DEFAUL_WAIT_TIME).
     */
    public void realSync() throws OperationTimedOut, InfiniteLoop {
        realSync(DEFAULT_WAIT_TIME);
    }

    /**
     * Forces toolkit to synchronize with the native windowing
     * sub-system, flushing all pending work and waiting for all the
     * events to be processed.  This method guarantees that after
     * return no additional Java events will be generated, unless
     * cause by user. Obviously, the method cannot be used on the
     * event dispatch thread (EDT). In case it nevertheless gets
     * invoked on this thread, the method throws the
     * IllegalThreadException runtime exception.
     *
     * <p> This method allows to write tests without explicit timeouts
     * or wait for some event.  Example:
     * <code>
     * Frame f = ...;
     * f.setVisible(true);
     * ((SunToolkit)Toolkit.getDefaultToolkit()).realSync();
     * </code>
     *
     * <p> After realSync, <code>f</code> will be completely visible
     * on the screen, its getLocationOnScreen will be returning the
     * right result and it will be the focus owner.
     *
     * <p> Another example:
     * <code>
     * b.requestFocus();
     * ((SunToolkit)Toolkit.getDefaultToolkit()).realSync();
     * </code>
     *
     * <p> After realSync, <code>b</code> will be focus owner.
     *
     * <p> Notice that realSync isn't guaranteed to work if recurring
     * actions occur, such as if during processing of some event
     * another request which may generate some events occurs.  By
     * default, sync tries to perform as much as {@value MAX_ITERS}
     * cycles of event processing, allowing for roughly {@value
     * MAX_ITERS} additional requests.
     *
     * <p> For example, requestFocus() generates native request, which
     * generates one or two Java focus events, which then generate a
     * serie of paint events, a serie of Java focus events, which then
     * generate a serie of paint events which then are processed -
     * three cycles, minimum.
     *
     * @param timeout the maximum time to wait in milliseconds, negative means "forever".
     */
    public void realSync(final long timeout) throws OperationTimedOut, InfiniteLoop
    {
        if (EventQueue.isDispatchThread()) {
            throw new IllegalThreadException("The SunToolkit.realSync() method cannot be used on the event dispatch thread (EDT).");
        }
        int bigLoop = 0;
        do {
            // Let's do sync first
            sync();

            // During the wait process, when we were processing incoming
            // events, we could have made some new request, which can
            // generate new events.  Example: MapNotify/XSetInputFocus.
            // Therefore, we dispatch them as long as there is something
            // to dispatch.
            int iters = 0;
            while (iters < MIN_ITERS) {
                syncNativeQueue(timeout);
                iters++;
            }
            while (syncNativeQueue(timeout) && iters < MAX_ITERS) {
                iters++;
            }
            if (iters >= MAX_ITERS) {
                throw new InfiniteLoop();
            }

            // native requests were dispatched by X/Window Manager or Windows
            // Moreover, we processed them all on Toolkit thread
            // Now wait while EDT processes them.
            //
            // During processing of some events (focus, for example),
            // some other events could have been generated.  So, after
            // waitForIdle, we may end up with full EventQueue
            iters = 0;
            while (iters < MIN_ITERS) {
                waitForIdle(timeout);
                iters++;
            }
            while (waitForIdle(timeout) && iters < MAX_ITERS) {
                iters++;
            }
            if (iters >= MAX_ITERS) {
                throw new InfiniteLoop();
            }

            bigLoop++;
            // Again, for Java events, it was simple to check for new Java
            // events by checking event queue, but what if Java events
            // resulted in native requests?  Therefor, check native events again.
        } while ((syncNativeQueue(timeout) || waitForIdle(timeout)) && bigLoop < MAX_ITERS);
    }

    /**
     * Platform toolkits need to implement this method to perform the
     * sync of the native queue.  The method should wait until native
     * requests are processed, all native events are processed and
     * corresponding Java events are generated.  Should return
     * <code>true</code> if some events were processed,
     * <code>false</code> otherwise.
     */
    protected abstract boolean syncNativeQueue(final long timeout);

    private boolean eventDispatched = false;
    private boolean queueEmpty = false;
    private final Object waitLock = "Wait Lock";

    private boolean isEQEmpty() {
        EventQueue queue = getSystemEventQueueImpl();
        return AWTAccessor.getEventQueueAccessor().noEvents(queue);
    }

    /**
     * Waits for the Java event queue to empty.  Ensures that all
     * events are processed (including paint events), and that if
     * recursive events were generated, they are also processed.
     * Should return <code>true</code> if more processing is
     * necessary, <code>false</code> otherwise.
     */
    @SuppressWarnings("serial")
    protected final boolean waitForIdle(final long timeout) {
        flushPendingEvents();
        boolean queueWasEmpty = isEQEmpty();
        queueEmpty = false;
        eventDispatched = false;
        synchronized(waitLock) {
            postEvent(AppContext.getAppContext(),
                      new PeerEvent(getSystemEventQueueImpl(), null, PeerEvent.LOW_PRIORITY_EVENT) {
                          public void dispatch() {
                              // Here we block EDT.  It could have some
                              // events, it should have dispatched them by
                              // now.  So native requests could have been
                              // generated.  First, dispatch them.  Then,
                              // flush Java events again.
                              int iters = 0;
                              while (iters < MIN_ITERS) {
                                  syncNativeQueue(timeout);
                                  iters++;
                              }
                              while (syncNativeQueue(timeout) && iters < MAX_ITERS) {
                                  iters++;
                              }
                              flushPendingEvents();

                              synchronized(waitLock) {
                                  queueEmpty = isEQEmpty();
                                  eventDispatched = true;
                                  waitLock.notifyAll();
                              }
                          }
                      });
            try {
                while (!eventDispatched) {
                    waitLock.wait();
                }
            } catch (InterruptedException ie) {
                return false;
            }
        }

        try {
            Thread.sleep(MINIMAL_EDELAY);
        } catch (InterruptedException ie) {
            throw new RuntimeException("Interrupted");
        }

        flushPendingEvents();

        // Lock to force write-cache flush for queueEmpty.
        synchronized (waitLock) {
            return !(queueEmpty && isEQEmpty() && queueWasEmpty);
        }
    }

    /**
     * Grabs the mouse input for the given window.  The window must be
     * visible.  The window or its children do not receive any
     * additional mouse events besides those targeted to them.  All
     * other events will be dispatched as before - to the respective
     * targets.  This Window will receive UngrabEvent when automatic
     * ungrab is about to happen.  The event can be listened to by
     * installing AWTEventListener with WINDOW_EVENT_MASK.  See
     * UngrabEvent class for the list of conditions when ungrab is
     * about to happen.
     * @see UngrabEvent
     */
    public abstract void grab(Window w);

    /**
     * Forces ungrab.  No event will be sent.
     */
    public abstract void ungrab(Window w);


    /**
     * Locates the splash screen library in a platform dependent way and closes
     * the splash screen. Should be invoked on first top-level frame display.
     * @see java.awt.SplashScreen
     * @since 1.6
     */
    public static native void closeSplashScreen();

    /* The following methods and variables are to support retrieving
     * desktop text anti-aliasing settings
     */

    /* Need an instance method because setDesktopProperty(..) is protected. */
    private void fireDesktopFontPropertyChanges() {
        setDesktopProperty(SunToolkit.DESKTOPFONTHINTS,
                           SunToolkit.getDesktopFontHints());
    }

    private static boolean checkedSystemAAFontSettings;
    private static boolean useSystemAAFontSettings;
    private static boolean lastExtraCondition = true;
    private static RenderingHints desktopFontHints;

    /* Since Swing is the reason for this "extra condition" logic its
     * worth documenting it in some detail.
     * First, a goal is for Swing and applications to both retrieve and
     * use the same desktop property value so that there is complete
     * consistency between the settings used by JDK's Swing implementation
     * and 3rd party custom Swing components, custom L&Fs and any general
     * text rendering that wants to be consistent with these.
     * But by default on Solaris & Linux Swing will not use AA text over
     * remote X11 display (unless Xrender can be used which is TBD and may not
     * always be available anyway) as that is a noticeable performance hit.
     * So there needs to be a way to express that extra condition so that
     * it is seen by all clients of the desktop property API.
     * If this were the only condition it could be handled here as it would
     * be the same for any L&F and could reasonably be considered to be
     * a static behaviour of those systems.
     * But GTK currently has an additional test based on locale which is
     * not applied by Metal. So mixing GTK in a few locales with Metal
     * would mean the last one wins.
     * This could be stored per-app context which would work
     * for different applets, but wouldn't help for a single application
     * using GTK and some other L&F concurrently.
     * But it is expected this will be addressed within GTK and the font
     * system so is a temporary and somewhat unlikely harmless corner case.
     */
    public static void setAAFontSettingsCondition(boolean extraCondition) {
        if (extraCondition != lastExtraCondition) {
            lastExtraCondition = extraCondition;
            if (checkedSystemAAFontSettings) {
                /* Someone already asked for this info, under a different
                 * condition.
                 * We'll force re-evaluation instead of replicating the
                 * logic, then notify any listeners of any change.
                 */
                checkedSystemAAFontSettings = false;
                Toolkit tk = Toolkit.getDefaultToolkit();
                if (tk instanceof SunToolkit) {
                     ((SunToolkit)tk).fireDesktopFontPropertyChanges();
                }
            }
        }
    }

    /* "false", "off", ""default" aren't explicitly tested, they
     * just fall through to produce a null return which all are equated to
     * "false".
     */
    private static RenderingHints getDesktopAAHintsByName(String hintname) {
        Object aaHint = null;
        hintname = hintname.toLowerCase(Locale.ENGLISH);
        if (hintname.equals("on")) {
            aaHint = VALUE_TEXT_ANTIALIAS_ON;
        } else if (hintname.equals("gasp")) {
            aaHint = VALUE_TEXT_ANTIALIAS_GASP;
        } else if (hintname.equals("lcd") || hintname.equals("lcd_hrgb")) {
            aaHint = VALUE_TEXT_ANTIALIAS_LCD_HRGB;
        } else if (hintname.equals("lcd_hbgr")) {
            aaHint = VALUE_TEXT_ANTIALIAS_LCD_HBGR;
        } else if (hintname.equals("lcd_vrgb")) {
            aaHint = VALUE_TEXT_ANTIALIAS_LCD_VRGB;
        } else if (hintname.equals("lcd_vbgr")) {
            aaHint = VALUE_TEXT_ANTIALIAS_LCD_VBGR;
        }
        if (aaHint != null) {
            RenderingHints map = new RenderingHints(null);
            map.put(KEY_TEXT_ANTIALIASING, aaHint);
            return map;
        } else {
            return null;
        }
    }

    /* This method determines whether to use the system font settings,
     * or ignore them if a L&F has specified they should be ignored, or
     * to override both of these with a system property specified value.
     * If the toolkit isn't a SunToolkit, (eg may be headless) then that
     * system property isn't applied as desktop properties are considered
     * to be inapplicable in that case. In that headless case although
     * this method will return "true" the toolkit will return a null map.
     */
    private static boolean useSystemAAFontSettings() {
        if (!checkedSystemAAFontSettings) {
            useSystemAAFontSettings = true; /* initially set this true */
            String systemAAFonts = null;
            Toolkit tk = Toolkit.getDefaultToolkit();
            if (tk instanceof SunToolkit) {
                systemAAFonts =
                    AccessController.doPrivileged(
                         new GetPropertyAction("awt.useSystemAAFontSettings"));
            }
            if (systemAAFonts != null) {
                useSystemAAFontSettings =
                    Boolean.valueOf(systemAAFonts).booleanValue();
                /* If it is anything other than "true", then it may be
                 * a hint name , or it may be "off, "default", etc.
                 */
                if (!useSystemAAFontSettings) {
                    desktopFontHints = getDesktopAAHintsByName(systemAAFonts);
                }
            }
            /* If its still true, apply the extra condition */
            if (useSystemAAFontSettings) {
                 useSystemAAFontSettings = lastExtraCondition;
            }
            checkedSystemAAFontSettings = true;
        }
        return useSystemAAFontSettings;
    }

    /* A variable defined for the convenience of JDK code */
    public static final String DESKTOPFONTHINTS = "awt.font.desktophints";

    /* Overridden by subclasses to return platform/desktop specific values */
    protected RenderingHints getDesktopAAHints() {
        return null;
    }

    /* Subclass desktop property loading methods call this which
     * in turn calls the appropriate subclass implementation of
     * getDesktopAAHints() when system settings are being used.
     * Its public rather than protected because subclasses may delegate
     * to a helper class.
     */
    public static RenderingHints getDesktopFontHints() {
        if (useSystemAAFontSettings()) {
             Toolkit tk = Toolkit.getDefaultToolkit();
             if (tk instanceof SunToolkit) {
                 Object map = ((SunToolkit)tk).getDesktopAAHints();
                 return (RenderingHints)map;
             } else { /* Headless Toolkit */
                 return null;
             }
        } else if (desktopFontHints != null) {
            /* cloning not necessary as the return value is cloned later, but
             * its harmless.
             */
            return (RenderingHints)(desktopFontHints.clone());
        } else {
            return null;
        }
    }


    public abstract boolean isDesktopSupported();

    /*
     * consumeNextKeyTyped() method is not currently used,
     * however Swing could use it in the future.
     */
    public static synchronized void consumeNextKeyTyped(KeyEvent keyEvent) {
        try {
            AWTAccessor.getDefaultKeyboardFocusManagerAccessor().consumeNextKeyTyped(
                (DefaultKeyboardFocusManager)KeyboardFocusManager.
                    getCurrentKeyboardFocusManager(),
                keyEvent);
        } catch (ClassCastException cce) {
             cce.printStackTrace();
        }
    }

    protected static void dumpPeers(final PlatformLogger aLog) {
        AWTAutoShutdown.getInstance().dumpPeers(aLog);
    }

    /**
     * Returns the <code>Window</code> ancestor of the component <code>comp</code>.
     * @return Window ancestor of the component or component by itself if it is Window;
     *         null, if component is not a part of window hierarchy
     */
    public static Window getContainingWindow(Component comp) {
        while (comp != null && !(comp instanceof Window)) {
            comp = comp.getParent();
        }
        return (Window)comp;
    }

    private static Boolean sunAwtDisableMixing = null;

    /**
     * Returns the value of "sun.awt.disableMixing" property. Default
     * value is {@code false}.
     */
    public synchronized static boolean getSunAwtDisableMixing() {
        if (sunAwtDisableMixing == null) {
            sunAwtDisableMixing = AccessController.doPrivileged(
                                      new GetBooleanAction("sun.awt.disableMixing"));
        }
        return sunAwtDisableMixing.booleanValue();
    }

    /**
     * Returns true if the native GTK libraries are available.  The
     * default implementation returns false, but UNIXToolkit overrides this
     * method to provide a more specific answer.
     */
    public boolean isNativeGTKAvailable() {
        return false;
    }

    private static final Object DEACTIVATION_TIMES_MAP_KEY = new Object();

    public synchronized void setWindowDeactivationTime(Window w, long time) {
        AppContext ctx = getAppContext(w);
        WeakHashMap<Window, Long> map = (WeakHashMap<Window, Long>)ctx.get(DEACTIVATION_TIMES_MAP_KEY);
        if (map == null) {
            map = new WeakHashMap<Window, Long>();
            ctx.put(DEACTIVATION_TIMES_MAP_KEY, map);
        }
        map.put(w, time);
    }

    public synchronized long getWindowDeactivationTime(Window w) {
        AppContext ctx = getAppContext(w);
        WeakHashMap<Window, Long> map = (WeakHashMap<Window, Long>)ctx.get(DEACTIVATION_TIMES_MAP_KEY);
        if (map == null) {
            return -1;
        }
        Long time = map.get(w);
        return time == null ? -1 : time;
    }

    // Cosntant alpha
    public boolean isWindowOpacitySupported() {
        return false;
    }

    // Shaping
    public boolean isWindowShapingSupported() {
        return false;
    }

    // Per-pixel alpha
    public boolean isWindowTranslucencySupported() {
        return false;
    }

    public boolean isTranslucencyCapable(GraphicsConfiguration gc) {
        return false;
    }

    /**
     * Returns true if swing backbuffer should be translucent.
     */
    public boolean isSwingBackbufferTranslucencySupported() {
        return false;
    }

    /**
     * Returns whether or not a containing top level window for the passed
     * component is
     * {@link GraphicsDevice.WindowTranslucency#PERPIXEL_TRANSLUCENT PERPIXEL_TRANSLUCENT}.
     *
     * @param c a Component which toplevel's to check
     * @return {@code true}  if the passed component is not null and has a
     * containing toplevel window which is opaque (so per-pixel translucency
     * is not enabled), {@code false} otherwise
     * @see GraphicsDevice.WindowTranslucency#PERPIXEL_TRANSLUCENT
     */
    public static boolean isContainingTopLevelOpaque(Component c) {
        Window w = getContainingWindow(c);
        return w != null && w.isOpaque();
    }

    /**
     * Returns whether or not a containing top level window for the passed
     * component is
     * {@link GraphicsDevice.WindowTranslucency#TRANSLUCENT TRANSLUCENT}.
     *
     * @param c a Component which toplevel's to check
     * @return {@code true} if the passed component is not null and has a
     * containing toplevel window which has opacity less than
     * 1.0f (which means that it is translucent), {@code false} otherwise
     * @see GraphicsDevice.WindowTranslucency#TRANSLUCENT
     */
    public static boolean isContainingTopLevelTranslucent(Component c) {
        Window w = getContainingWindow(c);
        return w != null && w.getOpacity() < 1.0f;
    }

    /**
     * Returns whether the native system requires using the peer.updateWindow()
     * method to update the contents of a non-opaque window, or if usual
     * painting procedures are sufficient. The default return value covers
     * the X11 systems. On MS Windows this method is overriden in WToolkit
     * to return true.
     */
    public boolean needUpdateWindow() {
        return false;
    }

    /**
     * Descendants of the SunToolkit should override and put their own logic here.
     */
    public int getNumberOfButtons(){
        return 3;
    }

    /**
     * Checks that the given object implements/extends the given
     * interface/class.
     *
     * Note that using the instanceof operator causes a class to be loaded.
     * Using this method doesn't load a class and it can be used instead of
     * the instanceof operator for performance reasons.
     *
     * @param obj Object to be checked
     * @param type The name of the interface/class. Must be
     * fully-qualified interface/class name.
     * @return true, if this object implements/extends the given
     *         interface/class, false, otherwise, or if obj or type is null
     */
    public static boolean isInstanceOf(Object obj, String type) {
        if (obj == null) return false;
        if (type == null) return false;

        return isInstanceOf(obj.getClass(), type);
    }

    private static boolean isInstanceOf(Class<?> cls, String type) {
        if (cls == null) return false;

        if (cls.getName().equals(type)) {
            return true;
        }

        for (Class<?> c : cls.getInterfaces()) {
            if (c.getName().equals(type)) {
                return true;
            }
        }
        return isInstanceOf(cls.getSuperclass(), type);
    }

    ///////////////////////////////////////////////////////////////////////////
    //
    // The following methods help set and identify whether a particular
    // AWTEvent object was produced by the system or by user code. As of this
    // writing the only consumer is the Java Plug-In, although this information
    // could be useful to more clients and probably should be formalized in
    // the public API.
    //
    ///////////////////////////////////////////////////////////////////////////

    public static void setSystemGenerated(AWTEvent e) {
        AWTAccessor.getAWTEventAccessor().setSystemGenerated(e);
    }

    public static boolean isSystemGenerated(AWTEvent e) {
        return AWTAccessor.getAWTEventAccessor().isSystemGenerated(e);
    }

} // class SunToolkit


/*
 * PostEventQueue is a Thread that runs in the same AppContext as the
 * Java EventQueue.  It is a queue of AWTEvents to be posted to the
 * Java EventQueue.  The toolkit Thread (AWT-Windows/AWT-Motif) posts
 * events to this queue, which then calls EventQueue.postEvent().
 *
 * We do this because EventQueue.postEvent() may be overridden by client
 * code, and we mustn't ever call client code from the toolkit thread.
 */
class PostEventQueue {
    private EventQueueItem queueHead = null;
    private EventQueueItem queueTail = null;
    private final EventQueue eventQueue;

    private Thread flushThread = null;

    PostEventQueue(EventQueue eq) {
        eventQueue = eq;
    }

    /*
     * Continually post pending AWTEvents to the Java EventQueue. The method
     * is synchronized to ensure the flush is completed before a new event
     * can be posted to this queue.
     *
     * 7177040: The method couldn't be wholly synchronized because of calls
     * of EventQueue.postEvent() that uses pushPopLock, otherwise it could
     * potentially lead to deadlock
     */
    public void flush() {

        Thread newThread = Thread.currentThread();

        try {
            EventQueueItem tempQueue;
            synchronized (this) {
                // Avoid method recursion
                if (newThread == flushThread) {
                    return;
                }
                // Wait for other threads' flushing
                while (flushThread != null) {
                    wait();
                }
                // Skip everything if queue is empty
                if (queueHead == null) {
                    return;
                }
                // Remember flushing thread
                flushThread = newThread;

                tempQueue = queueHead;
                queueHead = queueTail = null;
            }
            try {
                while (tempQueue != null) {
                    eventQueue.postEvent(tempQueue.event);
                    tempQueue = tempQueue.next;
                }
            }
            finally {
                // Only the flushing thread can get here
                synchronized (this) {
                    // Forget flushing thread, inform other pending threads
                    flushThread = null;
                    notifyAll();
                }
            }
        }
        catch (InterruptedException e) {
            // Couldn't allow exception go up, so at least recover the flag
            newThread.interrupt();
        }
    }

    /*
     * Enqueue an AWTEvent to be posted to the Java EventQueue.
     */
    void postEvent(AWTEvent event) {
        EventQueueItem item = new EventQueueItem(event);

        synchronized (this) {
            if (queueHead == null) {
                queueHead = queueTail = item;
            } else {
                queueTail.next = item;
                queueTail = item;
            }
        }
        SunToolkit.wakeupEventQueue(eventQueue, event.getSource() == AWTAutoShutdown.getInstance());
    }
} // class PostEventQueue<|MERGE_RESOLUTION|>--- conflicted
+++ resolved
@@ -40,7 +40,6 @@
 import java.io.IOException;
 import java.io.InputStream;
 import java.net.URL;
-import java.security.PrivilegedAction;
 import java.util.*;
 import java.util.concurrent.TimeUnit;
 import java.util.concurrent.locks.Condition;
@@ -720,37 +719,7 @@
     static final SoftCache imgCache = new SoftCache();
 
     static Image getImageFromHash(Toolkit tk, URL url) {
-<<<<<<< HEAD
-        SecurityManager sm = System.getSecurityManager();
-        if (sm != null) {
-            try {
-                java.security.Permission perm =
-                    URLUtil.getConnectPermission(url);
-                if (perm != null) {
-                    try {
-                        sm.checkPermission(perm);
-                    } catch (SecurityException se) {
-                        // fallback to checkRead/checkConnect for pre 1.2
-                        // security managers
-                        if ((perm instanceof java.io.FilePermission) &&
-                            perm.getActions().indexOf("read") != -1) {
-                            sm.checkRead(perm.getName());
-                        } else if ((perm instanceof
-                            java.net.SocketPermission) &&
-                            perm.getActions().indexOf("connect") != -1) {
-                            sm.checkConnect(url.getHost(), url.getPort());
-                        } else {
-                            throw se;
-                        }
-                    }
-                }
-            } catch (java.io.IOException ioe) {
-                    sm.checkConnect(url.getHost(), url.getPort());
-            }
-        }
-=======
         checkPermissions(url);
->>>>>>> 3010cb24
         synchronized (imgCache) {
             Image img = (Image)imgCache.get(url);
             if (img == null) {
@@ -802,41 +771,12 @@
         }
     }
 
-<<<<<<< HEAD
-    public Image createImage(URL url) {
-        SecurityManager sm = System.getSecurityManager();
-        if (sm != null) {
-            try {
-                java.security.Permission perm =
-                        URLUtil.getConnectPermission(url);
-                if (perm != null) {
-                    try {
-                        sm.checkPermission(perm);
-                    } catch (SecurityException se) {
-                        // fallback to checkRead/checkConnect for pre 1.2
-                        // security managers
-                        if ((perm instanceof java.io.FilePermission) &&
-                            perm.getActions().indexOf("read") != -1) {
-                            sm.checkRead(perm.getName());
-                        } else if ((perm instanceof
-                            java.net.SocketPermission) &&
-                            perm.getActions().indexOf("connect") != -1) {
-                            sm.checkConnect(url.getHost(), url.getPort());
-                        } else {
-                            throw se;
-                        }
-                    }
-                }
-            } catch (java.io.IOException ioe) {
-                    sm.checkConnect(url.getHost(), url.getPort());
-=======
     protected Image getImageWithResolutionVariant(URL url,
             URL resolutionVariantURL) {
         synchronized (imgCache) {
             Image image = getImageFromHash(this, url);
             if (image instanceof MultiResolutionImage) {
                 return image;
->>>>>>> 3010cb24
             }
             Image resolutionVariant = getImageFromHash(this, resolutionVariantURL);
             image = createImageWithResolutionVariant(image, resolutionVariant);
@@ -971,7 +911,7 @@
         if (sm != null) {
             try {
                 java.security.Permission perm =
-                    url.openConnection().getPermission();
+                    URLUtil.getConnectPermission(url);
                 if (perm != null) {
                     try {
                         sm.checkPermission(perm);
