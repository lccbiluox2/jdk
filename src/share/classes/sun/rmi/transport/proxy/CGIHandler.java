/*
 * Copyright (c) 1996, 2012, Oracle and/or its affiliates. All rights reserved.
 * DO NOT ALTER OR REMOVE COPYRIGHT NOTICES OR THIS FILE HEADER.
 *
 * This code is free software; you can redistribute it and/or modify it
 * under the terms of the GNU General Public License version 2 only, as
 * published by the Free Software Foundation.  Oracle designates this
 * particular file as subject to the "Classpath" exception as provided
 * by Oracle in the LICENSE file that accompanied this code.
 *
 * This code is distributed in the hope that it will be useful, but WITHOUT
 * ANY WARRANTY; without even the implied warranty of MERCHANTABILITY or
 * FITNESS FOR A PARTICULAR PURPOSE.  See the GNU General Public License
 * version 2 for more details (a copy is included in the LICENSE file that
 * accompanied this code).
 *
 * You should have received a copy of the GNU General Public License version
 * 2 along with this work; if not, write to the Free Software Foundation,
 * Inc., 51 Franklin St, Fifth Floor, Boston, MA 02110-1301 USA.
 *
 * Please contact Oracle, 500 Oracle Parkway, Redwood Shores, CA 94065 USA
 * or visit www.oracle.com if you need additional information or have any
 * questions.
 */
package sun.rmi.transport.proxy;

import java.io.*;
import java.net.*;
import java.util.Hashtable;

/**
 * CGIClientException is thrown when an error is detected
 * in a client's request.
 */
class CGIClientException extends Exception {
    private static final long serialVersionUID = 8147981687059865216L;

    public CGIClientException(String s) {
        super(s);
    }
}

/**
 * CGIServerException is thrown when an error occurs here on the server.
 */
class CGIServerException extends Exception {

    private static final long serialVersionUID = 6928425456704527017L;

    public CGIServerException(String s) {
        super(s);
    }
}

/**
 * CGICommandHandler is the interface to an object that handles a
 * particular supported command.
 */
interface CGICommandHandler {

    /**
     * Return the string form of the command
     * to be recognized in the query string.
     */
    public String getName();

    /**
     * Execute the command with the given string as parameter.
     */
    public void execute(String param) throws CGIClientException, CGIServerException;
}

/**
 * The CGIHandler class contains methods for executing as a CGI program.
 * The main function interprets the query string as a command of the form
 * "<command>=<parameters>".
 *
 * This class depends on the CGI 1.0 environment variables being set as
 * properties of the same name in this Java VM.
 *
 * All data and methods of this class are static because they are specific
 * to this particular CGI process.
 */
public final class CGIHandler {

    /* get CGI parameters that we need */
    static int ContentLength;
    static String QueryString;
    static String RequestMethod;
    static String ServerName;
    static int ServerPort;

    static {
        java.security.AccessController.doPrivileged(
            new java.security.PrivilegedAction<Void>() {
            public Void run() {
                ContentLength =
                    Integer.getInteger("CONTENT_LENGTH", 0).intValue();
                QueryString = System.getProperty("QUERY_STRING", "");
                RequestMethod = System.getProperty("REQUEST_METHOD", "");
                ServerName = System.getProperty("SERVER_NAME", "");
                ServerPort = Integer.getInteger("SERVER_PORT", 0).intValue();
                return null;
            }
        });
    }

    /* list of handlers for supported commands */
    private static CGICommandHandler commands[] = {
        new CGIForwardCommand(),
        new CGIGethostnameCommand(),
        new CGIPingCommand(),
        new CGITryHostnameCommand()
    };

    /* construct table mapping command strings to handlers */
    private static Hashtable<String, CGICommandHandler> commandLookup;
    static {
        commandLookup = new Hashtable<>();
        for (int i = 0; i < commands.length; ++ i)
            commandLookup.put(commands[i].getName(), commands[i]);
    }

    /* prevent instantiation of this class */
    private CGIHandler() {}

    /**
     * Execute command given in query string on URL.  The string before
     * the first '=' is interpreted as the command name, and the string
     * after the first '=' is the parameters to the command.
     */
    public static void main(String args[])
    {
        try {
            String command, param;
            int delim = QueryString.indexOf("=");
            if (delim == -1) {
                command = QueryString;
                param = "";
            }
            else {
                command = QueryString.substring(0, delim);
                param = QueryString.substring(delim + 1);
            }
            CGICommandHandler handler =
                commandLookup.get(command);
            if (handler != null)
                try {
                    handler.execute(param);
                } catch (CGIClientException e) {
                    returnClientError(e.getMessage());
                } catch (CGIServerException e) {
                    returnServerError(e.getMessage());
                }
            else
                returnClientError("invalid command.");
        } catch (Exception e) {
            returnServerError("internal error: " + e.getMessage());
        }
        System.exit(0);
    }

    /**
     * Return an HTML error message indicating there was error in
     * the client's request.
     */
    private static void returnClientError(String message)
    {
        System.out.println("Status: 400 Bad Request: " + message);
        System.out.println("Content-type: text/html");
        System.out.println("");
        System.out.println("<HTML>" +
                           "<HEAD><TITLE>Java RMI Client Error" +
                           "</TITLE></HEAD>" +
                           "<BODY>");
        System.out.println("<H1>Java RMI Client Error</H1>");
        System.out.println("");
        System.out.println(message);
        System.out.println("</BODY></HTML>");
        System.exit(1);
    }

    /**
     * Return an HTML error message indicating an error occurred
     * here on the server.
     */
    private static void returnServerError(String message)
    {
        System.out.println("Status: 500 Server Error: " + message);
        System.out.println("Content-type: text/html");
        System.out.println("");
        System.out.println("<HTML>" +
                           "<HEAD><TITLE>Java RMI Server Error" +
                           "</TITLE></HEAD>" +
                           "<BODY>");
        System.out.println("<H1>Java RMI Server Error</H1>");
        System.out.println("");
        System.out.println(message);
        System.out.println("</BODY></HTML>");
        System.exit(1);
    }
}

/**
 * "forward" command: Forward request body to local port on the server,
 * and send response back to client.
 */
final class CGIForwardCommand implements CGICommandHandler {

    public String getName() {
        return "forward";
    }

    @SuppressWarnings("deprecation")
    private String getLine (DataInputStream socketIn) throws IOException {
        return socketIn.readLine();
    }

    public void execute(String param) throws CGIClientException, CGIServerException
    {
        if (!CGIHandler.RequestMethod.equals("POST"))
            throw new CGIClientException("can only forward POST requests");

        int port;
        try {
            port = Integer.parseInt(param);
        } catch (NumberFormatException e) {
            throw new CGIClientException("invalid port number.");
        }
        if (port <= 0 || port > 0xFFFF)
            throw new CGIClientException("invalid port: " + port);
        if (port < 1024)
            throw new CGIClientException("permission denied for port: " +
                                         port);

        byte buffer[];
        Socket socket;
        try {
            socket = new Socket(InetAddress.getLocalHost(), port);
        } catch (IOException e) {
            throw new CGIServerException("could not connect to local port");
        }

        /*
         * read client's request body
         */
        DataInputStream clientIn = new DataInputStream(System.in);
        buffer = new byte[CGIHandler.ContentLength];
        try {
            clientIn.readFully(buffer);
        } catch (EOFException e) {
            throw new CGIClientException("unexpected EOF reading request body");
        } catch (IOException e) {
            throw new CGIClientException("error reading request body");
        }

        /*
         * send to local server in HTTP
         */
        try {
            DataOutputStream socketOut =
                new DataOutputStream(socket.getOutputStream());
            socketOut.writeBytes("POST / HTTP/1.0\r\n");
            socketOut.writeBytes("Content-length: " +
                                 CGIHandler.ContentLength + "\r\n\r\n");
            socketOut.write(buffer);
            socketOut.flush();
        } catch (IOException e) {
            throw new CGIServerException("error writing to server");
        }

        /*
         * read response
         */
        DataInputStream socketIn;
        try {
            socketIn = new DataInputStream(socket.getInputStream());
        } catch (IOException e) {
            throw new CGIServerException("error reading from server");
        }
        String key = "Content-length:".toLowerCase();
        boolean contentLengthFound = false;
        String line;
        int responseContentLength = -1;
        do {
            try {
                line = getLine(socketIn);
            } catch (IOException e) {
                throw new CGIServerException("error reading from server");
            }
            if (line == null)
                throw new CGIServerException(
                    "unexpected EOF reading server response");

            if (line.toLowerCase().startsWith(key)) {
<<<<<<< HEAD
                if (contentLengthFound) {
                    throw new CGIServerException(
                            "Multiple Content-length entries found.");
                } else {
                    responseContentLength =
                        Integer.parseInt(line.substring(key.length()).trim());
                    contentLengthFound = true;
                }
=======
                // if contentLengthFound is true
                // we should probably do something here
                responseContentLength =
                    Integer.parseInt(line.substring(key.length()).trim());
                contentLengthFound = true;
>>>>>>> 26196c56
            }
        } while ((line.length() != 0) &&
                 (line.charAt(0) != '\r') && (line.charAt(0) != '\n'));

        if (!contentLengthFound || responseContentLength < 0)
            throw new CGIServerException(
                "missing or invalid content length in server response");
        buffer = new byte[responseContentLength];
        try {
            socketIn.readFully(buffer);
        } catch (EOFException e) {
            throw new CGIServerException(
                "unexpected EOF reading server response");
        } catch (IOException e) {
            throw new CGIServerException("error reading from server");
        }

        /*
         * send response back to client
         */
        System.out.println("Status: 200 OK");
        System.out.println("Content-type: application/octet-stream");
        System.out.println("");
        try {
            System.out.write(buffer);
        } catch (IOException e) {
            throw new CGIServerException("error writing response");
        }
        System.out.flush();
    }
}

/**
 * "gethostname" command: Return the host name of the server as the
 * response body
 */
final class CGIGethostnameCommand implements CGICommandHandler {

    public String getName() {
        return "gethostname";
    }

    public void execute(String param)
    {
        System.out.println("Status: 200 OK");
        System.out.println("Content-type: application/octet-stream");
        System.out.println("Content-length: " +
                           CGIHandler.ServerName.length());
        System.out.println("");
        System.out.print(CGIHandler.ServerName);
        System.out.flush();
    }
}

/**
 * "ping" command: Return an OK status to indicate that connection
 * was successful.
 */
final class CGIPingCommand implements CGICommandHandler {

    public String getName() {
        return "ping";
    }

    public void execute(String param)
    {
        System.out.println("Status: 200 OK");
        System.out.println("Content-type: application/octet-stream");
        System.out.println("Content-length: 0");
        System.out.println("");
    }
}

/**
 * "tryhostname" command: Return a human readable message describing
 * what host name is available to local Java VMs.
 */
final class CGITryHostnameCommand implements CGICommandHandler {

    public String getName() {
        return "tryhostname";
    }

    public void execute(String param)
    {
        System.out.println("Status: 200 OK");
        System.out.println("Content-type: text/html");
        System.out.println("");
        System.out.println("<HTML>" +
                           "<HEAD><TITLE>Java RMI Server Hostname Info" +
                           "</TITLE></HEAD>" +
                           "<BODY>");
        System.out.println("<H1>Java RMI Server Hostname Info</H1>");
        System.out.println("<H2>Local host name available to Java VM:</H2>");
        System.out.print("<P>InetAddress.getLocalHost().getHostName()");
        try {
            String localHostName = InetAddress.getLocalHost().getHostName();

            System.out.println(" = " + localHostName);
        } catch (UnknownHostException e) {
            System.out.println(" threw java.net.UnknownHostException");
        }

        System.out.println("<H2>Server host information obtained through CGI interface from HTTP server:</H2>");
        System.out.println("<P>SERVER_NAME = " + CGIHandler.ServerName);
        System.out.println("<P>SERVER_PORT = " + CGIHandler.ServerPort);
        System.out.println("</BODY></HTML>");
    }
}<|MERGE_RESOLUTION|>--- conflicted
+++ resolved
@@ -293,7 +293,6 @@
                     "unexpected EOF reading server response");
 
             if (line.toLowerCase().startsWith(key)) {
-<<<<<<< HEAD
                 if (contentLengthFound) {
                     throw new CGIServerException(
                             "Multiple Content-length entries found.");
@@ -302,13 +301,6 @@
                         Integer.parseInt(line.substring(key.length()).trim());
                     contentLengthFound = true;
                 }
-=======
-                // if contentLengthFound is true
-                // we should probably do something here
-                responseContentLength =
-                    Integer.parseInt(line.substring(key.length()).trim());
-                contentLengthFound = true;
->>>>>>> 26196c56
             }
         } while ((line.length() != 0) &&
                  (line.charAt(0) != '\r') && (line.charAt(0) != '\n'));
