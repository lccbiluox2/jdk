--- conflicted
+++ resolved
@@ -2663,12 +2663,6 @@
   }
   _isPrivileged_offset = fd.offset();
 
-<<<<<<< HEAD
-  // The offset may not be present for bootstrapping with older JDK.
-  if (ik->find_local_field(vmSymbols::isAuthorized_name(), vmSymbols::bool_signature(), &fd)) {
-    _isAuthorized_offset = fd.offset();
-  }
-=======
 
   // The offset may not be present for bootstrapping with older JDK.
   if (ik->find_local_field(vmSymbols::isAuthorized_name(), vmSymbols::bool_signature(), &fd)) {
@@ -2681,15 +2675,8 @@
   assert(context.not_null() && context->klass() == SystemDictionary::AccessControlContext_klass(), "Invalid type");
   assert(_isAuthorized_offset != -1, "should be set");
   return context->bool_field(_isAuthorized_offset) != 0;
->>>>>>> 2204083c
-}
-
-
-bool java_security_AccessControlContext::is_authorized(Handle context) {
-  assert(context.not_null() && context->klass() == SystemDictionary::AccessControlContext_klass(), "Invalid type");
-  assert(_isAuthorized_offset != -1, "should be set");
-  return context->bool_field(_isAuthorized_offset) != 0;
-}
+}
+
 
 oop java_security_AccessControlContext::create(objArrayHandle context, bool isPrivileged, Handle privileged_context, TRAPS) {
   assert(_isPrivileged_offset != 0, "offsets should have been initialized");
@@ -2810,15 +2797,6 @@
   }
 }
 
-bool java_lang_System::has_security_manager() {
-  instanceKlass* ik = instanceKlass::cast(SystemDictionary::System_klass());
-  address addr = ik->static_field_addr(static_security_offset);
-  if (UseCompressedOops) {
-    return oopDesc::load_decode_heap_oop((narrowOop *)addr) != NULL;
-  } else {
-    return oopDesc::load_decode_heap_oop((oop*)addr) != NULL;
-  }
-}
 
 int java_lang_Class::_klass_offset;
 int java_lang_Class::_array_klass_offset;
