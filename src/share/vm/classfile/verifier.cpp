/*
 * Copyright (c) 1998, 2014, Oracle and/or its affiliates. All rights reserved.
 * DO NOT ALTER OR REMOVE COPYRIGHT NOTICES OR THIS FILE HEADER.
 *
 * This code is free software; you can redistribute it and/or modify it
 * under the terms of the GNU General Public License version 2 only, as
 * published by the Free Software Foundation.
 *
 * This code is distributed in the hope that it will be useful, but WITHOUT
 * ANY WARRANTY; without even the implied warranty of MERCHANTABILITY or
 * FITNESS FOR A PARTICULAR PURPOSE.  See the GNU General Public License
 * version 2 for more details (a copy is included in the LICENSE file that
 * accompanied this code).
 *
 * You should have received a copy of the GNU General Public License version
 * 2 along with this work; if not, write to the Free Software Foundation,
 * Inc., 51 Franklin St, Fifth Floor, Boston, MA 02110-1301 USA.
 *
 * Please contact Oracle, 500 Oracle Parkway, Redwood Shores, CA 94065 USA
 * or visit www.oracle.com if you need additional information or have any
 * questions.
 *
 */

#include "precompiled.hpp"
#include "classfile/classFileStream.hpp"
#include "classfile/javaClasses.hpp"
#include "classfile/stackMapTable.hpp"
#include "classfile/stackMapFrame.hpp"
#include "classfile/stackMapTableFormat.hpp"
#include "classfile/systemDictionary.hpp"
#include "classfile/verifier.hpp"
#include "classfile/vmSymbols.hpp"
#include "interpreter/bytecodes.hpp"
#include "interpreter/bytecodeStream.hpp"
#include "memory/oopFactory.hpp"
#include "memory/resourceArea.hpp"
#include "oops/instanceKlass.hpp"
#include "oops/oop.inline.hpp"
#include "oops/typeArrayOop.hpp"
#include "prims/jvm.h"
#include "runtime/fieldDescriptor.hpp"
#include "runtime/handles.inline.hpp"
#include "runtime/interfaceSupport.hpp"
#include "runtime/javaCalls.hpp"
#include "runtime/orderAccess.hpp"
#include "runtime/os.hpp"
#ifdef TARGET_ARCH_x86
# include "bytes_x86.hpp"
#endif
#ifdef TARGET_ARCH_sparc
# include "bytes_sparc.hpp"
#endif
#ifdef TARGET_ARCH_zero
# include "bytes_zero.hpp"
#endif
#ifdef TARGET_ARCH_arm
# include "bytes_arm.hpp"
#endif
#ifdef TARGET_ARCH_ppc
# include "bytes_ppc.hpp"
#endif

#define NOFAILOVER_MAJOR_VERSION 51

// Access to external entry for VerifyClassCodes - old byte code verifier

extern "C" {
  typedef jboolean (*verify_byte_codes_fn_t)(JNIEnv *, jclass, char *, jint);
  typedef jboolean (*verify_byte_codes_fn_new_t)(JNIEnv *, jclass, char *, jint, jint);
}

static void* volatile _verify_byte_codes_fn = NULL;

static volatile jint _is_new_verify_byte_codes_fn = (jint) true;

static void* verify_byte_codes_fn() {
  if (_verify_byte_codes_fn == NULL) {
    void *lib_handle = os::native_java_library();
    void *func = os::dll_lookup(lib_handle, "VerifyClassCodesForMajorVersion");
    OrderAccess::release_store_ptr(&_verify_byte_codes_fn, func);
    if (func == NULL) {
      OrderAccess::release_store(&_is_new_verify_byte_codes_fn, false);
      func = os::dll_lookup(lib_handle, "VerifyClassCodes");
      OrderAccess::release_store_ptr(&_verify_byte_codes_fn, func);
    }
  }
  return (void*)_verify_byte_codes_fn;
}


// Methods in Verifier

bool Verifier::should_verify_for(oop class_loader, bool should_verify_class) {
  return (class_loader == NULL || !should_verify_class) ?
    BytecodeVerificationLocal : BytecodeVerificationRemote;
}

bool Verifier::relax_verify_for(oop loader) {
  bool trusted = java_lang_ClassLoader::is_trusted_loader(loader);
  bool need_verify =
    // verifyAll
    (BytecodeVerificationLocal && BytecodeVerificationRemote) ||
    // verifyRemote
    (!BytecodeVerificationLocal && BytecodeVerificationRemote && !trusted);
  return !need_verify;
}

bool Verifier::verify(instanceKlassHandle klass, Verifier::Mode mode, bool should_verify_class, TRAPS) {
  HandleMark hm;
  ResourceMark rm(THREAD);

  Symbol* exception_name = NULL;
  const size_t message_buffer_len = klass->name()->utf8_length() + 1024;
  char* message_buffer = NEW_RESOURCE_ARRAY(char, message_buffer_len);
  char* exception_message = message_buffer;

  const char* klassName = klass->external_name();
  bool can_failover = FailOverToOldVerifier &&
      klass->major_version() < NOFAILOVER_MAJOR_VERSION;

  // If the class should be verified, first see if we can use the split
  // verifier.  If not, or if verification fails and FailOverToOldVerifier
  // is set, then call the inference verifier.
  if (is_eligible_for_verification(klass, should_verify_class)) {
    if (TraceClassInitialization) {
      tty->print_cr("Start class verification for: %s", klassName);
    }
    if (UseSplitVerifier &&
        klass->major_version() >= STACKMAP_ATTRIBUTE_MAJOR_VERSION) {
      ClassVerifier split_verifier(klass, THREAD);
      split_verifier.verify_class(THREAD);
      exception_name = split_verifier.result();
      if (can_failover && !HAS_PENDING_EXCEPTION &&
          (exception_name == vmSymbols::java_lang_VerifyError() ||
           exception_name == vmSymbols::java_lang_ClassFormatError())) {
        if (TraceClassInitialization || VerboseVerification) {
          tty->print_cr(
            "Fail over class verification to old verifier for: %s", klassName);
        }
        exception_name = inference_verify(
          klass, message_buffer, message_buffer_len, THREAD);
      }
      if (exception_name != NULL) {
        exception_message = split_verifier.exception_message();
      }
    } else {
      exception_name = inference_verify(
          klass, message_buffer, message_buffer_len, THREAD);
    }

    if (TraceClassInitialization || VerboseVerification) {
      if (HAS_PENDING_EXCEPTION) {
        tty->print("Verification for %s has", klassName);
        tty->print_cr(" exception pending %s ",
          instanceKlass::cast(PENDING_EXCEPTION->klass())->external_name());
      } else if (exception_name != NULL) {
        tty->print_cr("Verification for %s failed", klassName);
      }
      tty->print_cr("End class verification for: %s", klassName);
    }
  }

  if (HAS_PENDING_EXCEPTION) {
    return false; // use the existing exception
  } else if (exception_name == NULL) {
    return true; // verifcation succeeded
  } else { // VerifyError or ClassFormatError to be created and thrown
    ResourceMark rm(THREAD);
    instanceKlassHandle kls =
      SystemDictionary::resolve_or_fail(exception_name, true, CHECK_false);
    while (!kls.is_null()) {
      if (kls == klass) {
        // If the class being verified is the exception we're creating
        // or one of it's superclasses, we're in trouble and are going
        // to infinitely recurse when we try to initialize the exception.
        // So bail out here by throwing the preallocated VM error.
        THROW_OOP_(Universe::virtual_machine_error_instance(), false);
      }
      kls = kls->super();
    }
    message_buffer[message_buffer_len - 1] = '\0'; // just to be sure
    THROW_MSG_(exception_name, exception_message, false);
  }
}

bool Verifier::is_eligible_for_verification(instanceKlassHandle klass, bool should_verify_class) {
  Symbol* name = klass->name();
  klassOop refl_magic_klass = SystemDictionary::reflect_MagicAccessorImpl_klass();

  return (should_verify_for(klass->class_loader(), should_verify_class) &&
    // return if the class is a bootstrapping class
    // or defineClass specified not to verify by default (flags override passed arg)
    // We need to skip the following four for bootstraping
    name != vmSymbols::java_lang_Object() &&
    name != vmSymbols::java_lang_Class() &&
    name != vmSymbols::java_lang_String() &&
    name != vmSymbols::java_lang_Throwable() &&

    // Can not verify the bytecodes for shared classes because they have
    // already been rewritten to contain constant pool cache indices,
    // which the verifier can't understand.
    // Shared classes shouldn't have stackmaps either.
    !klass()->is_shared() &&

    // As of the fix for 4486457 we disable verification for all of the
    // dynamically-generated bytecodes associated with the 1.4
    // reflection implementation, not just those associated with
    // sun/reflect/SerializationConstructorAccessor.
    // NOTE: this is called too early in the bootstrapping process to be
    // guarded by Universe::is_gte_jdk14x_version()/UseNewReflection.
    (refl_magic_klass == NULL ||
     !klass->is_subtype_of(refl_magic_klass) ||
     VerifyReflectionBytecodes)
  );
}

Symbol* Verifier::inference_verify(
    instanceKlassHandle klass, char* message, size_t message_len, TRAPS) {
  JavaThread* thread = (JavaThread*)THREAD;
  JNIEnv *env = thread->jni_environment();

  void* verify_func = verify_byte_codes_fn();

  if (verify_func == NULL) {
    jio_snprintf(message, message_len, "Could not link verifier");
    return vmSymbols::java_lang_VerifyError();
  }

  ResourceMark rm(THREAD);
  if (VerboseVerification) {
    tty->print_cr("Verifying class %s with old format", klass->external_name());
  }

  jclass cls = (jclass) JNIHandles::make_local(env, klass->java_mirror());
  jint result;

  {
    HandleMark hm(thread);
    ThreadToNativeFromVM ttn(thread);
    // ThreadToNativeFromVM takes care of changing thread_state, so safepoint
    // code knows that we have left the VM

    if (_is_new_verify_byte_codes_fn) {
      verify_byte_codes_fn_new_t func =
        CAST_TO_FN_PTR(verify_byte_codes_fn_new_t, verify_func);
      result = (*func)(env, cls, message, (int)message_len,
          klass->major_version());
    } else {
      verify_byte_codes_fn_t func =
        CAST_TO_FN_PTR(verify_byte_codes_fn_t, verify_func);
      result = (*func)(env, cls, message, (int)message_len);
    }
  }

  JNIHandles::destroy_local(cls);

  // These numbers are chosen so that VerifyClassCodes interface doesn't need
  // to be changed (still return jboolean (unsigned char)), and result is
  // 1 when verification is passed.
  if (result == 0) {
    return vmSymbols::java_lang_VerifyError();
  } else if (result == 1) {
    return NULL; // verified.
  } else if (result == 2) {
    THROW_MSG_(vmSymbols::java_lang_OutOfMemoryError(), message, NULL);
  } else if (result == 3) {
    return vmSymbols::java_lang_ClassFormatError();
  } else {
    ShouldNotReachHere();
    return NULL;
  }
}

TypeOrigin TypeOrigin::null() {
  return TypeOrigin();
}
TypeOrigin TypeOrigin::local(u2 index, StackMapFrame* frame) {
  assert(frame != NULL, "Must have a frame");
  return TypeOrigin(CF_LOCALS, index, StackMapFrame::copy(frame),
     frame->local_at(index));
}
TypeOrigin TypeOrigin::stack(u2 index, StackMapFrame* frame) {
  assert(frame != NULL, "Must have a frame");
  return TypeOrigin(CF_STACK, index, StackMapFrame::copy(frame),
      frame->stack_at(index));
}
TypeOrigin TypeOrigin::sm_local(u2 index, StackMapFrame* frame) {
  assert(frame != NULL, "Must have a frame");
  return TypeOrigin(SM_LOCALS, index, StackMapFrame::copy(frame),
      frame->local_at(index));
}
TypeOrigin TypeOrigin::sm_stack(u2 index, StackMapFrame* frame) {
  assert(frame != NULL, "Must have a frame");
  return TypeOrigin(SM_STACK, index, StackMapFrame::copy(frame),
      frame->stack_at(index));
}
TypeOrigin TypeOrigin::bad_index(u2 index) {
  return TypeOrigin(BAD_INDEX, index, NULL, VerificationType::bogus_type());
}
TypeOrigin TypeOrigin::cp(u2 index, VerificationType vt) {
  return TypeOrigin(CONST_POOL, index, NULL, vt);
}
TypeOrigin TypeOrigin::signature(VerificationType vt) {
  return TypeOrigin(SIG, 0, NULL, vt);
}
TypeOrigin TypeOrigin::implicit(VerificationType t) {
  return TypeOrigin(IMPLICIT, 0, NULL, t);
}
TypeOrigin TypeOrigin::frame(StackMapFrame* frame) {
  return TypeOrigin(FRAME_ONLY, 0, StackMapFrame::copy(frame),
                    VerificationType::bogus_type());
}

void TypeOrigin::reset_frame() {
  if (_frame != NULL) {
    _frame->restore();
  }
}

void TypeOrigin::details(outputStream* ss) const {
  _type.print_on(ss);
  switch (_origin) {
    case CF_LOCALS:
      ss->print(" (current frame, locals[%d])", _index);
      break;
    case CF_STACK:
      ss->print(" (current frame, stack[%d])", _index);
      break;
    case SM_LOCALS:
      ss->print(" (stack map, locals[%d])", _index);
      break;
    case SM_STACK:
      ss->print(" (stack map, stack[%d])", _index);
      break;
    case CONST_POOL:
      ss->print(" (constant pool %d)", _index);
      break;
    case SIG:
      ss->print(" (from method signature)");
      break;
    case IMPLICIT:
    case FRAME_ONLY:
    case NONE:
    default:
      ;
  }
}

#ifdef ASSERT
void TypeOrigin::print_on(outputStream* str) const {
  str->print("{%d,%d,%p:", _origin, _index, _frame);
  if (_frame != NULL) {
    _frame->print_on(str);
  } else {
    str->print("null");
  }
  str->print(",");
  _type.print_on(str);
  str->print("}");
}
#endif

void ErrorContext::details(outputStream* ss, methodOop method) const {
  if (is_valid()) {
    ss->print_cr("");
    ss->print_cr("Exception Details:");
    location_details(ss, method);
    reason_details(ss);
    frame_details(ss);
    bytecode_details(ss, method);
    handler_details(ss, method);
    stackmap_details(ss, method);
  }
}

void ErrorContext::reason_details(outputStream* ss) const {
  streamIndentor si(ss);
  ss->indent().print_cr("Reason:");
  streamIndentor si2(ss);
  ss->indent().print("");
  switch (_fault) {
    case INVALID_BYTECODE:
      ss->print("Error exists in the bytecode");
      break;
    case WRONG_TYPE:
      if (_expected.is_valid()) {
        ss->print("Type ");
        _type.details(ss);
        ss->print(" is not assignable to ");
        _expected.details(ss);
      } else {
        ss->print("Invalid type: ");
        _type.details(ss);
      }
      break;
    case FLAGS_MISMATCH:
      if (_expected.is_valid()) {
        ss->print("Current frame's flags are not assignable "
                  "to stack map frame's.");
      } else {
        ss->print("Current frame's flags are invalid in this context.");
      }
      break;
    case BAD_CP_INDEX:
      ss->print("Constant pool index %d is invalid", _type.index());
      break;
    case BAD_LOCAL_INDEX:
      ss->print("Local index %d is invalid", _type.index());
      break;
    case LOCALS_SIZE_MISMATCH:
      ss->print("Current frame's local size doesn't match stackmap.");
      break;
    case STACK_SIZE_MISMATCH:
      ss->print("Current frame's stack size doesn't match stackmap.");
      break;
    case STACK_OVERFLOW:
      ss->print("Exceeded max stack size.");
      break;
    case STACK_UNDERFLOW:
      ss->print("Attempt to pop empty stack.");
      break;
    case MISSING_STACKMAP:
      ss->print("Expected stackmap frame at this location.");
      break;
    case BAD_STACKMAP:
      ss->print("Invalid stackmap specification.");
      break;
    case UNKNOWN:
    default:
      ShouldNotReachHere();
      ss->print_cr("Unknown");
  }
  ss->print_cr("");
}

void ErrorContext::location_details(outputStream* ss, methodOop method) const {
  if (_bci != -1 && method != NULL) {
    streamIndentor si(ss);
    const char* bytecode_name = "<invalid>";
    if (method->validate_bci_from_bcx(_bci) != -1) {
      Bytecodes::Code code = Bytecodes::code_or_bp_at(method->bcp_from(_bci));
      if (Bytecodes::is_defined(code)) {
          bytecode_name = Bytecodes::name(code);
      } else {
          bytecode_name = "<illegal>";
      }
    }
    instanceKlass* ik = instanceKlass::cast(method->method_holder());
    ss->indent().print_cr("Location:");
    streamIndentor si2(ss);
    ss->indent().print_cr("%s.%s%s @%d: %s",
        ik->name()->as_C_string(), method->name()->as_C_string(),
        method->signature()->as_C_string(), _bci, bytecode_name);
  }
}

void ErrorContext::frame_details(outputStream* ss) const {
  streamIndentor si(ss);
  if (_type.is_valid() && _type.frame() != NULL) {
    ss->indent().print_cr("Current Frame:");
    streamIndentor si2(ss);
    _type.frame()->print_on(ss);
  }
  if (_expected.is_valid() && _expected.frame() != NULL) {
    ss->indent().print_cr("Stackmap Frame:");
    streamIndentor si2(ss);
    _expected.frame()->print_on(ss);
  }
}

void ErrorContext::bytecode_details(outputStream* ss, methodOop method) const {
  if (method != NULL) {
    streamIndentor si(ss);
    ss->indent().print_cr("Bytecode:");
    streamIndentor si2(ss);
    ss->print_data(method->code_base(), method->code_size(), false);
  }
}

void ErrorContext::handler_details(outputStream* ss, methodOop method) const {
  if (method != NULL) {
    streamIndentor si(ss);
    ExceptionTable table(method);
    if (table.length() > 0) {
      ss->indent().print_cr("Exception Handler Table:");
      streamIndentor si2(ss);
      for (int i = 0; i < table.length(); ++i) {
        ss->indent().print_cr("bci [%d, %d] => handler: %d", table.start_pc(i),
            table.end_pc(i), table.handler_pc(i));
      }
    }
  }
}

void ErrorContext::stackmap_details(outputStream* ss, methodOop method) const {
  if (method != NULL && method->has_stackmap_table()) {
    streamIndentor si(ss);
    ss->indent().print_cr("Stackmap Table:");
    typeArrayOop data = method->stackmap_data();
    stack_map_table* sm_table =
        stack_map_table::at((address)data->byte_at_addr(0));
    stack_map_frame* sm_frame = sm_table->entries();
    streamIndentor si2(ss);
    int current_offset = -1;
    for (u2 i = 0; i < sm_table->number_of_entries(); ++i) {
      ss->indent();
      sm_frame->print_on(ss, current_offset);
      ss->print_cr("");
      current_offset += sm_frame->offset_delta();
      sm_frame = sm_frame->next();
    }
  }
}

// Methods in ClassVerifier

ClassVerifier::ClassVerifier(
    instanceKlassHandle klass, TRAPS)
    : _thread(THREAD), _exception_type(NULL), _message(NULL), _klass(klass) {
  _this_type = VerificationType::reference_type(klass->name());
  // Create list to hold symbols in reference area.
  _symbols = new GrowableArray<Symbol*>(100, 0, NULL);
}

ClassVerifier::~ClassVerifier() {
  // Decrement the reference count for any symbols created.
  for (int i = 0; i < _symbols->length(); i++) {
    Symbol* s = _symbols->at(i);
    s->decrement_refcount();
  }
}

VerificationType ClassVerifier::object_type() const {
  return VerificationType::reference_type(vmSymbols::java_lang_Object());
}

TypeOrigin ClassVerifier::ref_ctx(const char* sig, TRAPS) {
  VerificationType vt = VerificationType::reference_type(
      create_temporary_symbol(sig, (int)strlen(sig), THREAD));
  return TypeOrigin::implicit(vt);
}

void ClassVerifier::verify_class(TRAPS) {
  if (VerboseVerification) {
    tty->print_cr("Verifying class %s with new format",
      _klass->external_name());
  }

  objArrayHandle methods(THREAD, _klass->methods());
  int num_methods = methods->length();

  for (int index = 0; index < num_methods; index++) {
    // Check for recursive re-verification before each method.
    if (was_recursively_verified())  return;

    methodOop m = (methodOop)methods->obj_at(index);
    if (m->is_native() || m->is_abstract()) {
      // If m is native or abstract, skip it.  It is checked in class file
      // parser that methods do not override a final method.
      continue;
    }
    verify_method(methodHandle(THREAD, m), CHECK_VERIFY(this));
  }

  if (VerboseVerification || TraceClassInitialization) {
    if (was_recursively_verified())
      tty->print_cr("Recursive verification detected for: %s",
          _klass->external_name());
  }
}

void ClassVerifier::verify_method(methodHandle m, TRAPS) {
  _method = m;   // initialize _method
  if (VerboseVerification) {
    tty->print_cr("Verifying method %s", m->name_and_sig_as_C_string());
  }

  const char* bad_type_msg = "Bad type on operand stack in %s";

  int32_t max_stack = m->verifier_max_stack();
  int32_t max_locals = m->max_locals();
  constantPoolHandle cp(THREAD, m->constants());

  if (!SignatureVerifier::is_valid_method_signature(m->signature())) {
    class_format_error("Invalid method signature");
    return;
  }

  // Initial stack map frame: offset is 0, stack is initially empty.
  StackMapFrame current_frame(max_locals, max_stack, this);
  // Set initial locals
  VerificationType return_type = current_frame.set_locals_from_arg(
    m, current_type(), CHECK_VERIFY(this));

  int32_t stackmap_index = 0; // index to the stackmap array

  u4 code_length = m->code_size();

  // Scan the bytecode and map each instruction's start offset to a number.
  char* code_data = generate_code_data(m, code_length, CHECK_VERIFY(this));

  int ex_min = code_length;
  int ex_max = -1;
  // Look through each item on the exception table. Each of the fields must refer
  // to a legal instruction.
  verify_exception_handler_table(
    code_length, code_data, ex_min, ex_max, CHECK_VERIFY(this));

  // Look through each entry on the local variable table and make sure
  // its range of code array offsets is valid. (4169817)
  if (m->has_localvariable_table()) {
    verify_local_variable_table(code_length, code_data, CHECK_VERIFY(this));
  }

  typeArrayHandle stackmap_data(THREAD, m->stackmap_data());
  StackMapStream stream(stackmap_data);
  StackMapReader reader(this, &stream, code_data, code_length, THREAD);
  StackMapTable stackmap_table(&reader, &current_frame, max_locals, max_stack,
                               code_data, code_length, CHECK_VERIFY(this));

  if (VerboseVerification) {
    stackmap_table.print_on(tty);
  }

  RawBytecodeStream bcs(m);

  // Scan the byte code linearly from the start to the end
  bool no_control_flow = false; // Set to true when there is no direct control
                                // flow from current instruction to the next
                                // instruction in sequence

  Bytecodes::Code opcode;
  while (!bcs.is_last_bytecode()) {
    // Check for recursive re-verification before each bytecode.
    if (was_recursively_verified())  return;

    opcode = bcs.raw_next();
    u2 bci = bcs.bci();

    // Set current frame's offset to bci
    current_frame.set_offset(bci);
    current_frame.set_mark();

    // Make sure every offset in stackmap table point to the beginning to
    // an instruction. Match current_frame to stackmap_table entry with
    // the same offset if exists.
    stackmap_index = verify_stackmap_table(
      stackmap_index, bci, &current_frame, &stackmap_table,
      no_control_flow, CHECK_VERIFY(this));


    bool this_uninit = false;  // Set to true when invokespecial <init> initialized 'this'

    // Merge with the next instruction
    {
      u2 index;
      int target;
      VerificationType type, type2;
      VerificationType atype;

#ifndef PRODUCT
      if (VerboseVerification) {
        current_frame.print_on(tty);
        tty->print_cr("offset = %d,  opcode = %s", bci, Bytecodes::name(opcode));
      }
#endif

      // Make sure wide instruction is in correct format
      if (bcs.is_wide()) {
        if (opcode != Bytecodes::_iinc   && opcode != Bytecodes::_iload  &&
            opcode != Bytecodes::_aload  && opcode != Bytecodes::_lload  &&
            opcode != Bytecodes::_istore && opcode != Bytecodes::_astore &&
            opcode != Bytecodes::_lstore && opcode != Bytecodes::_fload  &&
            opcode != Bytecodes::_dload  && opcode != Bytecodes::_fstore &&
            opcode != Bytecodes::_dstore) {
          /* Unreachable?  RawBytecodeStream's raw_next() returns 'illegal'
           * if we encounter a wide instruction that modifies an invalid
           * opcode (not one of the ones listed above) */
          verify_error(ErrorContext::bad_code(bci), "Bad wide instruction");
          return;
        }
      }

      switch (opcode) {
        case Bytecodes::_nop :
          no_control_flow = false; break;
        case Bytecodes::_aconst_null :
          current_frame.push_stack(
            VerificationType::null_type(), CHECK_VERIFY(this));
          no_control_flow = false; break;
        case Bytecodes::_iconst_m1 :
        case Bytecodes::_iconst_0 :
        case Bytecodes::_iconst_1 :
        case Bytecodes::_iconst_2 :
        case Bytecodes::_iconst_3 :
        case Bytecodes::_iconst_4 :
        case Bytecodes::_iconst_5 :
          current_frame.push_stack(
            VerificationType::integer_type(), CHECK_VERIFY(this));
          no_control_flow = false; break;
        case Bytecodes::_lconst_0 :
        case Bytecodes::_lconst_1 :
          current_frame.push_stack_2(
            VerificationType::long_type(),
            VerificationType::long2_type(), CHECK_VERIFY(this));
          no_control_flow = false; break;
        case Bytecodes::_fconst_0 :
        case Bytecodes::_fconst_1 :
        case Bytecodes::_fconst_2 :
          current_frame.push_stack(
            VerificationType::float_type(), CHECK_VERIFY(this));
          no_control_flow = false; break;
        case Bytecodes::_dconst_0 :
        case Bytecodes::_dconst_1 :
          current_frame.push_stack_2(
            VerificationType::double_type(),
            VerificationType::double2_type(), CHECK_VERIFY(this));
          no_control_flow = false; break;
        case Bytecodes::_sipush :
        case Bytecodes::_bipush :
          current_frame.push_stack(
            VerificationType::integer_type(), CHECK_VERIFY(this));
          no_control_flow = false; break;
        case Bytecodes::_ldc :
          verify_ldc(
            opcode, bcs.get_index_u1(), &current_frame,
            cp, bci, CHECK_VERIFY(this));
          no_control_flow = false; break;
        case Bytecodes::_ldc_w :
        case Bytecodes::_ldc2_w :
          verify_ldc(
            opcode, bcs.get_index_u2(), &current_frame,
            cp, bci, CHECK_VERIFY(this));
          no_control_flow = false; break;
        case Bytecodes::_iload :
          verify_iload(bcs.get_index(), &current_frame, CHECK_VERIFY(this));
          no_control_flow = false; break;
        case Bytecodes::_iload_0 :
        case Bytecodes::_iload_1 :
        case Bytecodes::_iload_2 :
        case Bytecodes::_iload_3 :
          index = opcode - Bytecodes::_iload_0;
          verify_iload(index, &current_frame, CHECK_VERIFY(this));
          no_control_flow = false; break;
        case Bytecodes::_lload :
          verify_lload(bcs.get_index(), &current_frame, CHECK_VERIFY(this));
          no_control_flow = false; break;
        case Bytecodes::_lload_0 :
        case Bytecodes::_lload_1 :
        case Bytecodes::_lload_2 :
        case Bytecodes::_lload_3 :
          index = opcode - Bytecodes::_lload_0;
          verify_lload(index, &current_frame, CHECK_VERIFY(this));
          no_control_flow = false; break;
        case Bytecodes::_fload :
          verify_fload(bcs.get_index(), &current_frame, CHECK_VERIFY(this));
          no_control_flow = false; break;
        case Bytecodes::_fload_0 :
        case Bytecodes::_fload_1 :
        case Bytecodes::_fload_2 :
        case Bytecodes::_fload_3 :
          index = opcode - Bytecodes::_fload_0;
          verify_fload(index, &current_frame, CHECK_VERIFY(this));
          no_control_flow = false; break;
        case Bytecodes::_dload :
          verify_dload(bcs.get_index(), &current_frame, CHECK_VERIFY(this));
          no_control_flow = false; break;
        case Bytecodes::_dload_0 :
        case Bytecodes::_dload_1 :
        case Bytecodes::_dload_2 :
        case Bytecodes::_dload_3 :
          index = opcode - Bytecodes::_dload_0;
          verify_dload(index, &current_frame, CHECK_VERIFY(this));
          no_control_flow = false; break;
        case Bytecodes::_aload :
          verify_aload(bcs.get_index(), &current_frame, CHECK_VERIFY(this));
          no_control_flow = false; break;
        case Bytecodes::_aload_0 :
        case Bytecodes::_aload_1 :
        case Bytecodes::_aload_2 :
        case Bytecodes::_aload_3 :
          index = opcode - Bytecodes::_aload_0;
          verify_aload(index, &current_frame, CHECK_VERIFY(this));
          no_control_flow = false; break;
        case Bytecodes::_iaload :
          type = current_frame.pop_stack(
            VerificationType::integer_type(), CHECK_VERIFY(this));
          atype = current_frame.pop_stack(
            VerificationType::reference_check(), CHECK_VERIFY(this));
          if (!atype.is_int_array()) {
            verify_error(ErrorContext::bad_type(bci,
                current_frame.stack_top_ctx(), ref_ctx("[I", THREAD)),
                bad_type_msg, "iaload");
            return;
          }
          current_frame.push_stack(
            VerificationType::integer_type(), CHECK_VERIFY(this));
          no_control_flow = false; break;
        case Bytecodes::_baload :
          type = current_frame.pop_stack(
            VerificationType::integer_type(), CHECK_VERIFY(this));
          atype = current_frame.pop_stack(
            VerificationType::reference_check(), CHECK_VERIFY(this));
          if (!atype.is_bool_array() && !atype.is_byte_array()) {
            verify_error(
                ErrorContext::bad_type(bci, current_frame.stack_top_ctx()),
                bad_type_msg, "baload");
            return;
          }
          current_frame.push_stack(
            VerificationType::integer_type(), CHECK_VERIFY(this));
          no_control_flow = false; break;
        case Bytecodes::_caload :
          type = current_frame.pop_stack(
            VerificationType::integer_type(), CHECK_VERIFY(this));
          atype = current_frame.pop_stack(
            VerificationType::reference_check(), CHECK_VERIFY(this));
          if (!atype.is_char_array()) {
            verify_error(ErrorContext::bad_type(bci,
                current_frame.stack_top_ctx(), ref_ctx("[C", THREAD)),
                bad_type_msg, "caload");
            return;
          }
          current_frame.push_stack(
            VerificationType::integer_type(), CHECK_VERIFY(this));
          no_control_flow = false; break;
        case Bytecodes::_saload :
          type = current_frame.pop_stack(
            VerificationType::integer_type(), CHECK_VERIFY(this));
          atype = current_frame.pop_stack(
            VerificationType::reference_check(), CHECK_VERIFY(this));
          if (!atype.is_short_array()) {
            verify_error(ErrorContext::bad_type(bci,
                current_frame.stack_top_ctx(), ref_ctx("[S", THREAD)),
                bad_type_msg, "saload");
            return;
          }
          current_frame.push_stack(
            VerificationType::integer_type(), CHECK_VERIFY(this));
          no_control_flow = false; break;
        case Bytecodes::_laload :
          type = current_frame.pop_stack(
            VerificationType::integer_type(), CHECK_VERIFY(this));
          atype = current_frame.pop_stack(
            VerificationType::reference_check(), CHECK_VERIFY(this));
          if (!atype.is_long_array()) {
            verify_error(ErrorContext::bad_type(bci,
                current_frame.stack_top_ctx(), ref_ctx("[J", THREAD)),
                bad_type_msg, "laload");
            return;
          }
          current_frame.push_stack_2(
            VerificationType::long_type(),
            VerificationType::long2_type(), CHECK_VERIFY(this));
          no_control_flow = false; break;
        case Bytecodes::_faload :
          type = current_frame.pop_stack(
            VerificationType::integer_type(), CHECK_VERIFY(this));
          atype = current_frame.pop_stack(
            VerificationType::reference_check(), CHECK_VERIFY(this));
          if (!atype.is_float_array()) {
            verify_error(ErrorContext::bad_type(bci,
                current_frame.stack_top_ctx(), ref_ctx("[F", THREAD)),
                bad_type_msg, "faload");
            return;
          }
          current_frame.push_stack(
            VerificationType::float_type(), CHECK_VERIFY(this));
          no_control_flow = false; break;
        case Bytecodes::_daload :
          type = current_frame.pop_stack(
            VerificationType::integer_type(), CHECK_VERIFY(this));
          atype = current_frame.pop_stack(
            VerificationType::reference_check(), CHECK_VERIFY(this));
          if (!atype.is_double_array()) {
            verify_error(ErrorContext::bad_type(bci,
                current_frame.stack_top_ctx(), ref_ctx("[D", THREAD)),
                bad_type_msg, "daload");
            return;
          }
          current_frame.push_stack_2(
            VerificationType::double_type(),
            VerificationType::double2_type(), CHECK_VERIFY(this));
          no_control_flow = false; break;
        case Bytecodes::_aaload : {
          type = current_frame.pop_stack(
            VerificationType::integer_type(), CHECK_VERIFY(this));
          atype = current_frame.pop_stack(
            VerificationType::reference_check(), CHECK_VERIFY(this));
          if (!atype.is_reference_array()) {
            verify_error(ErrorContext::bad_type(bci,
                current_frame.stack_top_ctx(),
                TypeOrigin::implicit(VerificationType::reference_check())),
                bad_type_msg, "aaload");
            return;
          }
          if (atype.is_null()) {
            current_frame.push_stack(
              VerificationType::null_type(), CHECK_VERIFY(this));
          } else {
            VerificationType component =
              atype.get_component(this, CHECK_VERIFY(this));
            current_frame.push_stack(component, CHECK_VERIFY(this));
          }
          no_control_flow = false; break;
        }
        case Bytecodes::_istore :
          verify_istore(bcs.get_index(), &current_frame, CHECK_VERIFY(this));
          no_control_flow = false; break;
        case Bytecodes::_istore_0 :
        case Bytecodes::_istore_1 :
        case Bytecodes::_istore_2 :
        case Bytecodes::_istore_3 :
          index = opcode - Bytecodes::_istore_0;
          verify_istore(index, &current_frame, CHECK_VERIFY(this));
          no_control_flow = false; break;
        case Bytecodes::_lstore :
          verify_lstore(bcs.get_index(), &current_frame, CHECK_VERIFY(this));
          no_control_flow = false; break;
        case Bytecodes::_lstore_0 :
        case Bytecodes::_lstore_1 :
        case Bytecodes::_lstore_2 :
        case Bytecodes::_lstore_3 :
          index = opcode - Bytecodes::_lstore_0;
          verify_lstore(index, &current_frame, CHECK_VERIFY(this));
          no_control_flow = false; break;
        case Bytecodes::_fstore :
          verify_fstore(bcs.get_index(), &current_frame, CHECK_VERIFY(this));
          no_control_flow = false; break;
        case Bytecodes::_fstore_0 :
        case Bytecodes::_fstore_1 :
        case Bytecodes::_fstore_2 :
        case Bytecodes::_fstore_3 :
          index = opcode - Bytecodes::_fstore_0;
          verify_fstore(index, &current_frame, CHECK_VERIFY(this));
          no_control_flow = false; break;
        case Bytecodes::_dstore :
          verify_dstore(bcs.get_index(), &current_frame, CHECK_VERIFY(this));
          no_control_flow = false; break;
        case Bytecodes::_dstore_0 :
        case Bytecodes::_dstore_1 :
        case Bytecodes::_dstore_2 :
        case Bytecodes::_dstore_3 :
          index = opcode - Bytecodes::_dstore_0;
          verify_dstore(index, &current_frame, CHECK_VERIFY(this));
          no_control_flow = false; break;
        case Bytecodes::_astore :
          verify_astore(bcs.get_index(), &current_frame, CHECK_VERIFY(this));
          no_control_flow = false; break;
        case Bytecodes::_astore_0 :
        case Bytecodes::_astore_1 :
        case Bytecodes::_astore_2 :
        case Bytecodes::_astore_3 :
          index = opcode - Bytecodes::_astore_0;
          verify_astore(index, &current_frame, CHECK_VERIFY(this));
          no_control_flow = false; break;
        case Bytecodes::_iastore :
          type = current_frame.pop_stack(
            VerificationType::integer_type(), CHECK_VERIFY(this));
          type2 = current_frame.pop_stack(
            VerificationType::integer_type(), CHECK_VERIFY(this));
          atype = current_frame.pop_stack(
            VerificationType::reference_check(), CHECK_VERIFY(this));
          if (!atype.is_int_array()) {
            verify_error(ErrorContext::bad_type(bci,
                current_frame.stack_top_ctx(), ref_ctx("[I", THREAD)),
                bad_type_msg, "iastore");
            return;
          }
          no_control_flow = false; break;
        case Bytecodes::_bastore :
          type = current_frame.pop_stack(
            VerificationType::integer_type(), CHECK_VERIFY(this));
          type2 = current_frame.pop_stack(
            VerificationType::integer_type(), CHECK_VERIFY(this));
          atype = current_frame.pop_stack(
            VerificationType::reference_check(), CHECK_VERIFY(this));
          if (!atype.is_bool_array() && !atype.is_byte_array()) {
            verify_error(
                ErrorContext::bad_type(bci, current_frame.stack_top_ctx()),
                bad_type_msg, "bastore");
            return;
          }
          no_control_flow = false; break;
        case Bytecodes::_castore :
          current_frame.pop_stack(
            VerificationType::integer_type(), CHECK_VERIFY(this));
          current_frame.pop_stack(
            VerificationType::integer_type(), CHECK_VERIFY(this));
          atype = current_frame.pop_stack(
            VerificationType::reference_check(), CHECK_VERIFY(this));
          if (!atype.is_char_array()) {
            verify_error(ErrorContext::bad_type(bci,
                current_frame.stack_top_ctx(), ref_ctx("[C", THREAD)),
                bad_type_msg, "castore");
            return;
          }
          no_control_flow = false; break;
        case Bytecodes::_sastore :
          current_frame.pop_stack(
            VerificationType::integer_type(), CHECK_VERIFY(this));
          current_frame.pop_stack(
            VerificationType::integer_type(), CHECK_VERIFY(this));
          atype = current_frame.pop_stack(
            VerificationType::reference_check(), CHECK_VERIFY(this));
          if (!atype.is_short_array()) {
            verify_error(ErrorContext::bad_type(bci,
                current_frame.stack_top_ctx(), ref_ctx("[S", THREAD)),
                bad_type_msg, "sastore");
            return;
          }
          no_control_flow = false; break;
        case Bytecodes::_lastore :
          current_frame.pop_stack_2(
            VerificationType::long2_type(),
            VerificationType::long_type(), CHECK_VERIFY(this));
          current_frame.pop_stack(
            VerificationType::integer_type(), CHECK_VERIFY(this));
          atype = current_frame.pop_stack(
            VerificationType::reference_check(), CHECK_VERIFY(this));
          if (!atype.is_long_array()) {
            verify_error(ErrorContext::bad_type(bci,
                current_frame.stack_top_ctx(), ref_ctx("[J", THREAD)),
                bad_type_msg, "lastore");
            return;
          }
          no_control_flow = false; break;
        case Bytecodes::_fastore :
          current_frame.pop_stack(
            VerificationType::float_type(), CHECK_VERIFY(this));
          current_frame.pop_stack
            (VerificationType::integer_type(), CHECK_VERIFY(this));
          atype = current_frame.pop_stack(
            VerificationType::reference_check(), CHECK_VERIFY(this));
          if (!atype.is_float_array()) {
            verify_error(ErrorContext::bad_type(bci,
                current_frame.stack_top_ctx(), ref_ctx("[F", THREAD)),
                bad_type_msg, "fastore");
            return;
          }
          no_control_flow = false; break;
        case Bytecodes::_dastore :
          current_frame.pop_stack_2(
            VerificationType::double2_type(),
            VerificationType::double_type(), CHECK_VERIFY(this));
          current_frame.pop_stack(
            VerificationType::integer_type(), CHECK_VERIFY(this));
          atype = current_frame.pop_stack(
            VerificationType::reference_check(), CHECK_VERIFY(this));
          if (!atype.is_double_array()) {
            verify_error(ErrorContext::bad_type(bci,
                current_frame.stack_top_ctx(), ref_ctx("[D", THREAD)),
                bad_type_msg, "dastore");
            return;
          }
          no_control_flow = false; break;
        case Bytecodes::_aastore :
          type = current_frame.pop_stack(object_type(), CHECK_VERIFY(this));
          type2 = current_frame.pop_stack(
            VerificationType::integer_type(), CHECK_VERIFY(this));
          atype = current_frame.pop_stack(
            VerificationType::reference_check(), CHECK_VERIFY(this));
          // more type-checking is done at runtime
          if (!atype.is_reference_array()) {
            verify_error(ErrorContext::bad_type(bci,
                current_frame.stack_top_ctx(),
                TypeOrigin::implicit(VerificationType::reference_check())),
                bad_type_msg, "aastore");
            return;
          }
          // 4938384: relaxed constraint in JVMS 3nd edition.
          no_control_flow = false; break;
        case Bytecodes::_pop :
          current_frame.pop_stack(
            VerificationType::category1_check(), CHECK_VERIFY(this));
          no_control_flow = false; break;
        case Bytecodes::_pop2 :
          type = current_frame.pop_stack(CHECK_VERIFY(this));
          if (type.is_category1()) {
            current_frame.pop_stack(
              VerificationType::category1_check(), CHECK_VERIFY(this));
          } else if (type.is_category2_2nd()) {
            current_frame.pop_stack(
              VerificationType::category2_check(), CHECK_VERIFY(this));
          } else {
            /* Unreachable? Would need a category2_1st on TOS
             * which does not appear possible. */
            verify_error(
                ErrorContext::bad_type(bci, current_frame.stack_top_ctx()),
                bad_type_msg, "pop2");
            return;
          }
          no_control_flow = false; break;
        case Bytecodes::_dup :
          type = current_frame.pop_stack(
            VerificationType::category1_check(), CHECK_VERIFY(this));
          current_frame.push_stack(type, CHECK_VERIFY(this));
          current_frame.push_stack(type, CHECK_VERIFY(this));
          no_control_flow = false; break;
        case Bytecodes::_dup_x1 :
          type = current_frame.pop_stack(
            VerificationType::category1_check(), CHECK_VERIFY(this));
          type2 = current_frame.pop_stack(
            VerificationType::category1_check(), CHECK_VERIFY(this));
          current_frame.push_stack(type, CHECK_VERIFY(this));
          current_frame.push_stack(type2, CHECK_VERIFY(this));
          current_frame.push_stack(type, CHECK_VERIFY(this));
          no_control_flow = false; break;
        case Bytecodes::_dup_x2 :
        {
          VerificationType type3;
          type = current_frame.pop_stack(
            VerificationType::category1_check(), CHECK_VERIFY(this));
          type2 = current_frame.pop_stack(CHECK_VERIFY(this));
          if (type2.is_category1()) {
            type3 = current_frame.pop_stack(
              VerificationType::category1_check(), CHECK_VERIFY(this));
          } else if (type2.is_category2_2nd()) {
            type3 = current_frame.pop_stack(
              VerificationType::category2_check(), CHECK_VERIFY(this));
          } else {
            /* Unreachable? Would need a category2_1st at stack depth 2 with
             * a category1 on TOS which does not appear possible. */
            verify_error(ErrorContext::bad_type(
                bci, current_frame.stack_top_ctx()), bad_type_msg, "dup_x2");
            return;
          }
          current_frame.push_stack(type, CHECK_VERIFY(this));
          current_frame.push_stack(type3, CHECK_VERIFY(this));
          current_frame.push_stack(type2, CHECK_VERIFY(this));
          current_frame.push_stack(type, CHECK_VERIFY(this));
          no_control_flow = false; break;
        }
        case Bytecodes::_dup2 :
          type = current_frame.pop_stack(CHECK_VERIFY(this));
          if (type.is_category1()) {
            type2 = current_frame.pop_stack(
              VerificationType::category1_check(), CHECK_VERIFY(this));
          } else if (type.is_category2_2nd()) {
            type2 = current_frame.pop_stack(
              VerificationType::category2_check(), CHECK_VERIFY(this));
          } else {
            /* Unreachable?  Would need a category2_1st on TOS which does not
             * appear possible. */
            verify_error(
                ErrorContext::bad_type(bci, current_frame.stack_top_ctx()),
                bad_type_msg, "dup2");
            return;
          }
          current_frame.push_stack(type2, CHECK_VERIFY(this));
          current_frame.push_stack(type, CHECK_VERIFY(this));
          current_frame.push_stack(type2, CHECK_VERIFY(this));
          current_frame.push_stack(type, CHECK_VERIFY(this));
          no_control_flow = false; break;
        case Bytecodes::_dup2_x1 :
        {
          VerificationType type3;
          type = current_frame.pop_stack(CHECK_VERIFY(this));
          if (type.is_category1()) {
            type2 = current_frame.pop_stack(
              VerificationType::category1_check(), CHECK_VERIFY(this));
          } else if (type.is_category2_2nd()) {
            type2 = current_frame.pop_stack(
              VerificationType::category2_check(), CHECK_VERIFY(this));
          } else {
            /* Unreachable?  Would need a category2_1st on TOS which does
             * not appear possible. */
            verify_error(
                ErrorContext::bad_type(bci, current_frame.stack_top_ctx()),
                bad_type_msg, "dup2_x1");
            return;
          }
          type3 = current_frame.pop_stack(
            VerificationType::category1_check(), CHECK_VERIFY(this));
          current_frame.push_stack(type2, CHECK_VERIFY(this));
          current_frame.push_stack(type, CHECK_VERIFY(this));
          current_frame.push_stack(type3, CHECK_VERIFY(this));
          current_frame.push_stack(type2, CHECK_VERIFY(this));
          current_frame.push_stack(type, CHECK_VERIFY(this));
          no_control_flow = false; break;
        }
        case Bytecodes::_dup2_x2 :
        {
          VerificationType type3, type4;
          type = current_frame.pop_stack(CHECK_VERIFY(this));
          if (type.is_category1()) {
            type2 = current_frame.pop_stack(
              VerificationType::category1_check(), CHECK_VERIFY(this));
          } else if (type.is_category2_2nd()) {
            type2 = current_frame.pop_stack(
              VerificationType::category2_check(), CHECK_VERIFY(this));
          } else {
            /* Unreachable?  Would need a category2_1st on TOS which does
             * not appear possible. */
            verify_error(
                ErrorContext::bad_type(bci, current_frame.stack_top_ctx()),
                bad_type_msg, "dup2_x2");
            return;
          }
          type3 = current_frame.pop_stack(CHECK_VERIFY(this));
          if (type3.is_category1()) {
            type4 = current_frame.pop_stack(
              VerificationType::category1_check(), CHECK_VERIFY(this));
          } else if (type3.is_category2_2nd()) {
            type4 = current_frame.pop_stack(
              VerificationType::category2_check(), CHECK_VERIFY(this));
          } else {
            /* Unreachable?  Would need a category2_1st on TOS after popping
             * a long/double or two category 1's, which does not
             * appear possible. */
            verify_error(
                ErrorContext::bad_type(bci, current_frame.stack_top_ctx()),
                bad_type_msg, "dup2_x2");
            return;
          }
          current_frame.push_stack(type2, CHECK_VERIFY(this));
          current_frame.push_stack(type, CHECK_VERIFY(this));
          current_frame.push_stack(type4, CHECK_VERIFY(this));
          current_frame.push_stack(type3, CHECK_VERIFY(this));
          current_frame.push_stack(type2, CHECK_VERIFY(this));
          current_frame.push_stack(type, CHECK_VERIFY(this));
          no_control_flow = false; break;
        }
        case Bytecodes::_swap :
          type = current_frame.pop_stack(
            VerificationType::category1_check(), CHECK_VERIFY(this));
          type2 = current_frame.pop_stack(
            VerificationType::category1_check(), CHECK_VERIFY(this));
          current_frame.push_stack(type, CHECK_VERIFY(this));
          current_frame.push_stack(type2, CHECK_VERIFY(this));
          no_control_flow = false; break;
        case Bytecodes::_iadd :
        case Bytecodes::_isub :
        case Bytecodes::_imul :
        case Bytecodes::_idiv :
        case Bytecodes::_irem :
        case Bytecodes::_ishl :
        case Bytecodes::_ishr :
        case Bytecodes::_iushr :
        case Bytecodes::_ior :
        case Bytecodes::_ixor :
        case Bytecodes::_iand :
          current_frame.pop_stack(
            VerificationType::integer_type(), CHECK_VERIFY(this));
          // fall through
        case Bytecodes::_ineg :
          current_frame.pop_stack(
            VerificationType::integer_type(), CHECK_VERIFY(this));
          current_frame.push_stack(
            VerificationType::integer_type(), CHECK_VERIFY(this));
          no_control_flow = false; break;
        case Bytecodes::_ladd :
        case Bytecodes::_lsub :
        case Bytecodes::_lmul :
        case Bytecodes::_ldiv :
        case Bytecodes::_lrem :
        case Bytecodes::_land :
        case Bytecodes::_lor :
        case Bytecodes::_lxor :
          current_frame.pop_stack_2(
            VerificationType::long2_type(),
            VerificationType::long_type(), CHECK_VERIFY(this));
          // fall through
        case Bytecodes::_lneg :
          current_frame.pop_stack_2(
            VerificationType::long2_type(),
            VerificationType::long_type(), CHECK_VERIFY(this));
          current_frame.push_stack_2(
            VerificationType::long_type(),
            VerificationType::long2_type(), CHECK_VERIFY(this));
          no_control_flow = false; break;
        case Bytecodes::_lshl :
        case Bytecodes::_lshr :
        case Bytecodes::_lushr :
          current_frame.pop_stack(
            VerificationType::integer_type(), CHECK_VERIFY(this));
          current_frame.pop_stack_2(
            VerificationType::long2_type(),
            VerificationType::long_type(), CHECK_VERIFY(this));
          current_frame.push_stack_2(
            VerificationType::long_type(),
            VerificationType::long2_type(), CHECK_VERIFY(this));
          no_control_flow = false; break;
        case Bytecodes::_fadd :
        case Bytecodes::_fsub :
        case Bytecodes::_fmul :
        case Bytecodes::_fdiv :
        case Bytecodes::_frem :
          current_frame.pop_stack(
            VerificationType::float_type(), CHECK_VERIFY(this));
          // fall through
        case Bytecodes::_fneg :
          current_frame.pop_stack(
            VerificationType::float_type(), CHECK_VERIFY(this));
          current_frame.push_stack(
            VerificationType::float_type(), CHECK_VERIFY(this));
          no_control_flow = false; break;
        case Bytecodes::_dadd :
        case Bytecodes::_dsub :
        case Bytecodes::_dmul :
        case Bytecodes::_ddiv :
        case Bytecodes::_drem :
          current_frame.pop_stack_2(
            VerificationType::double2_type(),
            VerificationType::double_type(), CHECK_VERIFY(this));
          // fall through
        case Bytecodes::_dneg :
          current_frame.pop_stack_2(
            VerificationType::double2_type(),
            VerificationType::double_type(), CHECK_VERIFY(this));
          current_frame.push_stack_2(
            VerificationType::double_type(),
            VerificationType::double2_type(), CHECK_VERIFY(this));
          no_control_flow = false; break;
        case Bytecodes::_iinc :
          verify_iinc(bcs.get_index(), &current_frame, CHECK_VERIFY(this));
          no_control_flow = false; break;
        case Bytecodes::_i2l :
          type = current_frame.pop_stack(
            VerificationType::integer_type(), CHECK_VERIFY(this));
          current_frame.push_stack_2(
            VerificationType::long_type(),
            VerificationType::long2_type(), CHECK_VERIFY(this));
          no_control_flow = false; break;
       case Bytecodes::_l2i :
          current_frame.pop_stack_2(
            VerificationType::long2_type(),
            VerificationType::long_type(), CHECK_VERIFY(this));
          current_frame.push_stack(
            VerificationType::integer_type(), CHECK_VERIFY(this));
          no_control_flow = false; break;
        case Bytecodes::_i2f :
          current_frame.pop_stack(
            VerificationType::integer_type(), CHECK_VERIFY(this));
          current_frame.push_stack(
            VerificationType::float_type(), CHECK_VERIFY(this));
          no_control_flow = false; break;
        case Bytecodes::_i2d :
          current_frame.pop_stack(
            VerificationType::integer_type(), CHECK_VERIFY(this));
          current_frame.push_stack_2(
            VerificationType::double_type(),
            VerificationType::double2_type(), CHECK_VERIFY(this));
          no_control_flow = false; break;
        case Bytecodes::_l2f :
          current_frame.pop_stack_2(
            VerificationType::long2_type(),
            VerificationType::long_type(), CHECK_VERIFY(this));
          current_frame.push_stack(
            VerificationType::float_type(), CHECK_VERIFY(this));
          no_control_flow = false; break;
        case Bytecodes::_l2d :
          current_frame.pop_stack_2(
            VerificationType::long2_type(),
            VerificationType::long_type(), CHECK_VERIFY(this));
          current_frame.push_stack_2(
            VerificationType::double_type(),
            VerificationType::double2_type(), CHECK_VERIFY(this));
          no_control_flow = false; break;
        case Bytecodes::_f2i :
          current_frame.pop_stack(
            VerificationType::float_type(), CHECK_VERIFY(this));
          current_frame.push_stack(
            VerificationType::integer_type(), CHECK_VERIFY(this));
          no_control_flow = false; break;
        case Bytecodes::_f2l :
          current_frame.pop_stack(
            VerificationType::float_type(), CHECK_VERIFY(this));
          current_frame.push_stack_2(
            VerificationType::long_type(),
            VerificationType::long2_type(), CHECK_VERIFY(this));
          no_control_flow = false; break;
        case Bytecodes::_f2d :
          current_frame.pop_stack(
            VerificationType::float_type(), CHECK_VERIFY(this));
          current_frame.push_stack_2(
            VerificationType::double_type(),
            VerificationType::double2_type(), CHECK_VERIFY(this));
          no_control_flow = false; break;
        case Bytecodes::_d2i :
          current_frame.pop_stack_2(
            VerificationType::double2_type(),
            VerificationType::double_type(), CHECK_VERIFY(this));
          current_frame.push_stack(
            VerificationType::integer_type(), CHECK_VERIFY(this));
          no_control_flow = false; break;
        case Bytecodes::_d2l :
          current_frame.pop_stack_2(
            VerificationType::double2_type(),
            VerificationType::double_type(), CHECK_VERIFY(this));
          current_frame.push_stack_2(
            VerificationType::long_type(),
            VerificationType::long2_type(), CHECK_VERIFY(this));
          no_control_flow = false; break;
        case Bytecodes::_d2f :
          current_frame.pop_stack_2(
            VerificationType::double2_type(),
            VerificationType::double_type(), CHECK_VERIFY(this));
          current_frame.push_stack(
            VerificationType::float_type(), CHECK_VERIFY(this));
          no_control_flow = false; break;
        case Bytecodes::_i2b :
        case Bytecodes::_i2c :
        case Bytecodes::_i2s :
          current_frame.pop_stack(
            VerificationType::integer_type(), CHECK_VERIFY(this));
          current_frame.push_stack(
            VerificationType::integer_type(), CHECK_VERIFY(this));
          no_control_flow = false; break;
        case Bytecodes::_lcmp :
          current_frame.pop_stack_2(
            VerificationType::long2_type(),
            VerificationType::long_type(), CHECK_VERIFY(this));
          current_frame.pop_stack_2(
            VerificationType::long2_type(),
            VerificationType::long_type(), CHECK_VERIFY(this));
          current_frame.push_stack(
            VerificationType::integer_type(), CHECK_VERIFY(this));
          no_control_flow = false; break;
        case Bytecodes::_fcmpl :
        case Bytecodes::_fcmpg :
          current_frame.pop_stack(
            VerificationType::float_type(), CHECK_VERIFY(this));
          current_frame.pop_stack(
            VerificationType::float_type(), CHECK_VERIFY(this));
          current_frame.push_stack(
            VerificationType::integer_type(), CHECK_VERIFY(this));
          no_control_flow = false; break;
        case Bytecodes::_dcmpl :
        case Bytecodes::_dcmpg :
          current_frame.pop_stack_2(
            VerificationType::double2_type(),
            VerificationType::double_type(), CHECK_VERIFY(this));
          current_frame.pop_stack_2(
            VerificationType::double2_type(),
            VerificationType::double_type(), CHECK_VERIFY(this));
          current_frame.push_stack(
            VerificationType::integer_type(), CHECK_VERIFY(this));
          no_control_flow = false; break;
        case Bytecodes::_if_icmpeq:
        case Bytecodes::_if_icmpne:
        case Bytecodes::_if_icmplt:
        case Bytecodes::_if_icmpge:
        case Bytecodes::_if_icmpgt:
        case Bytecodes::_if_icmple:
          current_frame.pop_stack(
            VerificationType::integer_type(), CHECK_VERIFY(this));
          // fall through
        case Bytecodes::_ifeq:
        case Bytecodes::_ifne:
        case Bytecodes::_iflt:
        case Bytecodes::_ifge:
        case Bytecodes::_ifgt:
        case Bytecodes::_ifle:
          current_frame.pop_stack(
            VerificationType::integer_type(), CHECK_VERIFY(this));
          target = bcs.dest();
          stackmap_table.check_jump_target(
            &current_frame, target, CHECK_VERIFY(this));
          no_control_flow = false; break;
        case Bytecodes::_if_acmpeq :
        case Bytecodes::_if_acmpne :
          current_frame.pop_stack(
            VerificationType::reference_check(), CHECK_VERIFY(this));
          // fall through
        case Bytecodes::_ifnull :
        case Bytecodes::_ifnonnull :
          current_frame.pop_stack(
            VerificationType::reference_check(), CHECK_VERIFY(this));
          target = bcs.dest();
          stackmap_table.check_jump_target
            (&current_frame, target, CHECK_VERIFY(this));
          no_control_flow = false; break;
        case Bytecodes::_goto :
          target = bcs.dest();
          stackmap_table.check_jump_target(
            &current_frame, target, CHECK_VERIFY(this));
          no_control_flow = true; break;
        case Bytecodes::_goto_w :
          target = bcs.dest_w();
          stackmap_table.check_jump_target(
            &current_frame, target, CHECK_VERIFY(this));
          no_control_flow = true; break;
        case Bytecodes::_tableswitch :
        case Bytecodes::_lookupswitch :
          verify_switch(
            &bcs, code_length, code_data, &current_frame,
            &stackmap_table, CHECK_VERIFY(this));
          no_control_flow = true; break;
        case Bytecodes::_ireturn :
          type = current_frame.pop_stack(
            VerificationType::integer_type(), CHECK_VERIFY(this));
          verify_return_value(return_type, type, bci,
                              &current_frame, CHECK_VERIFY(this));
          no_control_flow = true; break;
        case Bytecodes::_lreturn :
          type2 = current_frame.pop_stack(
            VerificationType::long2_type(), CHECK_VERIFY(this));
          type = current_frame.pop_stack(
            VerificationType::long_type(), CHECK_VERIFY(this));
          verify_return_value(return_type, type, bci,
                              &current_frame, CHECK_VERIFY(this));
          no_control_flow = true; break;
        case Bytecodes::_freturn :
          type = current_frame.pop_stack(
            VerificationType::float_type(), CHECK_VERIFY(this));
          verify_return_value(return_type, type, bci,
                              &current_frame, CHECK_VERIFY(this));
          no_control_flow = true; break;
        case Bytecodes::_dreturn :
          type2 = current_frame.pop_stack(
            VerificationType::double2_type(),  CHECK_VERIFY(this));
          type = current_frame.pop_stack(
            VerificationType::double_type(), CHECK_VERIFY(this));
          verify_return_value(return_type, type, bci,
                              &current_frame, CHECK_VERIFY(this));
          no_control_flow = true; break;
        case Bytecodes::_areturn :
          type = current_frame.pop_stack(
            VerificationType::reference_check(), CHECK_VERIFY(this));
          verify_return_value(return_type, type, bci,
                              &current_frame, CHECK_VERIFY(this));
          no_control_flow = true; break;
        case Bytecodes::_return :
          if (return_type != VerificationType::bogus_type()) {
            verify_error(ErrorContext::bad_code(bci),
                         "Method expects a return value");
            return;
          }
          // Make sure "this" has been initialized if current method is an
          // <init>
          if (_method->name() == vmSymbols::object_initializer_name() &&
              current_frame.flag_this_uninit()) {
            verify_error(ErrorContext::bad_code(bci),
                         "Constructor must call super() or this() "
                         "before return");
            return;
          }
          no_control_flow = true; break;
        case Bytecodes::_getstatic :
        case Bytecodes::_putstatic :
        case Bytecodes::_getfield :
        case Bytecodes::_putfield :
          verify_field_instructions(
            &bcs, &current_frame, cp, CHECK_VERIFY(this));
          no_control_flow = false; break;
        case Bytecodes::_invokevirtual :
        case Bytecodes::_invokespecial :
        case Bytecodes::_invokestatic :
          verify_invoke_instructions(
            &bcs, code_length, &current_frame,
            &this_uninit, return_type, cp, CHECK_VERIFY(this));
          no_control_flow = false; break;
        case Bytecodes::_invokeinterface :
        case Bytecodes::_invokedynamic :
          verify_invoke_instructions(
            &bcs, code_length, &current_frame,
            &this_uninit, return_type, cp, CHECK_VERIFY(this));
          no_control_flow = false; break;
        case Bytecodes::_new :
        {
          index = bcs.get_index_u2();
          verify_cp_class_type(bci, index, cp, CHECK_VERIFY(this));
          VerificationType new_class_type =
            cp_index_to_type(index, cp, CHECK_VERIFY(this));
          if (!new_class_type.is_object()) {
            verify_error(ErrorContext::bad_type(bci,
                TypeOrigin::cp(index, new_class_type)),
                "Illegal new instruction");
            return;
          }
          type = VerificationType::uninitialized_type(bci);
          current_frame.push_stack(type, CHECK_VERIFY(this));
          no_control_flow = false; break;
        }
        case Bytecodes::_newarray :
          type = get_newarray_type(bcs.get_index(), bci, CHECK_VERIFY(this));
          current_frame.pop_stack(
            VerificationType::integer_type(),  CHECK_VERIFY(this));
          current_frame.push_stack(type, CHECK_VERIFY(this));
          no_control_flow = false; break;
        case Bytecodes::_anewarray :
          verify_anewarray(
            bci, bcs.get_index_u2(), cp, &current_frame, CHECK_VERIFY(this));
          no_control_flow = false; break;
        case Bytecodes::_arraylength :
          type = current_frame.pop_stack(
            VerificationType::reference_check(), CHECK_VERIFY(this));
          if (!(type.is_null() || type.is_array())) {
            verify_error(ErrorContext::bad_type(
                bci, current_frame.stack_top_ctx()),
                bad_type_msg, "arraylength");
          }
          current_frame.push_stack(
            VerificationType::integer_type(), CHECK_VERIFY(this));
          no_control_flow = false; break;
        case Bytecodes::_checkcast :
        {
          index = bcs.get_index_u2();
          verify_cp_class_type(bci, index, cp, CHECK_VERIFY(this));
          current_frame.pop_stack(object_type(), CHECK_VERIFY(this));
          VerificationType klass_type = cp_index_to_type(
            index, cp, CHECK_VERIFY(this));
          current_frame.push_stack(klass_type, CHECK_VERIFY(this));
          no_control_flow = false; break;
        }
        case Bytecodes::_instanceof : {
          index = bcs.get_index_u2();
          verify_cp_class_type(bci, index, cp, CHECK_VERIFY(this));
          current_frame.pop_stack(object_type(), CHECK_VERIFY(this));
          current_frame.push_stack(
            VerificationType::integer_type(), CHECK_VERIFY(this));
          no_control_flow = false; break;
        }
        case Bytecodes::_monitorenter :
        case Bytecodes::_monitorexit :
          current_frame.pop_stack(
            VerificationType::reference_check(), CHECK_VERIFY(this));
          no_control_flow = false; break;
        case Bytecodes::_multianewarray :
        {
          index = bcs.get_index_u2();
          u2 dim = *(bcs.bcp()+3);
          verify_cp_class_type(bci, index, cp, CHECK_VERIFY(this));
          VerificationType new_array_type =
            cp_index_to_type(index, cp, CHECK_VERIFY(this));
          if (!new_array_type.is_array()) {
            verify_error(ErrorContext::bad_type(bci,
                TypeOrigin::cp(index, new_array_type)),
                "Illegal constant pool index in multianewarray instruction");
            return;
          }
          if (dim < 1 || new_array_type.dimensions() < dim) {
            verify_error(ErrorContext::bad_code(bci),
                "Illegal dimension in multianewarray instruction: %d", dim);
            return;
          }
          for (int i = 0; i < dim; i++) {
            current_frame.pop_stack(
              VerificationType::integer_type(), CHECK_VERIFY(this));
          }
          current_frame.push_stack(new_array_type, CHECK_VERIFY(this));
          no_control_flow = false; break;
        }
        case Bytecodes::_athrow :
          type = VerificationType::reference_type(
            vmSymbols::java_lang_Throwable());
          current_frame.pop_stack(type, CHECK_VERIFY(this));
          no_control_flow = true; break;
        default:
          // We only need to check the valid bytecodes in class file.
          // And jsr and ret are not in the new class file format in JDK1.5.
          verify_error(ErrorContext::bad_code(bci),
              "Bad instruction: %02x", opcode);
          no_control_flow = false;
          return;
      }  // end switch
    }  // end Merge with the next instruction

    // Look for possible jump target in exception handlers and see if it
    // matches current_frame
    if (bci >= ex_min && bci < ex_max) {
      verify_exception_handler_targets(
        bci, this_uninit, &current_frame, &stackmap_table, CHECK_VERIFY(this));
    }
  } // end while

  // Make sure that control flow does not fall through end of the method
  if (!no_control_flow) {
    verify_error(ErrorContext::bad_code(code_length),
        "Control flow falls through code end");
    return;
  }
}

char* ClassVerifier::generate_code_data(methodHandle m, u4 code_length, TRAPS) {
  char* code_data = NEW_RESOURCE_ARRAY(char, code_length);
  memset(code_data, 0, sizeof(char) * code_length);
  RawBytecodeStream bcs(m);

  while (!bcs.is_last_bytecode()) {
    if (bcs.raw_next() != Bytecodes::_illegal) {
      int bci = bcs.bci();
      if (bcs.raw_code() == Bytecodes::_new) {
        code_data[bci] = NEW_OFFSET;
      } else {
        code_data[bci] = BYTECODE_OFFSET;
      }
    } else {
      verify_error(ErrorContext::bad_code(bcs.bci()), "Bad instruction");
      return NULL;
    }
  }

  return code_data;
}

void ClassVerifier::verify_exception_handler_table(u4 code_length, char* code_data, int& min, int& max, TRAPS) {
  ExceptionTable exhandlers(_method());
  int exlength = exhandlers.length();
  constantPoolHandle cp (THREAD, _method->constants());

  for(int i = 0; i < exlength; i++) {
    //reacquire the table in case a GC happened
    ExceptionTable exhandlers(_method());
    u2 start_pc = exhandlers.start_pc(i);
    u2 end_pc = exhandlers.end_pc(i);
    u2 handler_pc = exhandlers.handler_pc(i);
    if (start_pc >= code_length || code_data[start_pc] == 0) {
      class_format_error("Illegal exception table start_pc %d", start_pc);
      return;
    }
    if (end_pc != code_length) {   // special case: end_pc == code_length
      if (end_pc > code_length || code_data[end_pc] == 0) {
        class_format_error("Illegal exception table end_pc %d", end_pc);
        return;
      }
    }
    if (handler_pc >= code_length || code_data[handler_pc] == 0) {
      class_format_error("Illegal exception table handler_pc %d", handler_pc);
      return;
    }
    int catch_type_index = exhandlers.catch_type_index(i);
    if (catch_type_index != 0) {
      VerificationType catch_type = cp_index_to_type(
        catch_type_index, cp, CHECK_VERIFY(this));
      VerificationType throwable =
        VerificationType::reference_type(vmSymbols::java_lang_Throwable());
      bool is_subclass = throwable.is_assignable_from(
        catch_type, this, CHECK_VERIFY(this));
      if (!is_subclass) {
        // 4286534: should throw VerifyError according to recent spec change
        verify_error(ErrorContext::bad_type(handler_pc,
            TypeOrigin::cp(catch_type_index, catch_type),
            TypeOrigin::implicit(throwable)),
            "Catch type is not a subclass "
            "of Throwable in exception handler %d", handler_pc);
        return;
      }
    }
    if (start_pc < min) min = start_pc;
    if (end_pc > max) max = end_pc;
  }
}

void ClassVerifier::verify_local_variable_table(u4 code_length, char* code_data, TRAPS) {
  int localvariable_table_length = _method()->localvariable_table_length();
  if (localvariable_table_length > 0) {
    LocalVariableTableElement* table = _method()->localvariable_table_start();
    for (int i = 0; i < localvariable_table_length; i++) {
      u2 start_bci = table[i].start_bci;
      u2 length = table[i].length;

      if (start_bci >= code_length || code_data[start_bci] == 0) {
        class_format_error(
          "Illegal local variable table start_pc %d", start_bci);
        return;
      }
      u4 end_bci = (u4)(start_bci + length);
      if (end_bci != code_length) {
        if (end_bci >= code_length || code_data[end_bci] == 0) {
          class_format_error( "Illegal local variable table length %d", length);
          return;
        }
      }
    }
  }
}

u2 ClassVerifier::verify_stackmap_table(u2 stackmap_index, u2 bci,
                                        StackMapFrame* current_frame,
                                        StackMapTable* stackmap_table,
                                        bool no_control_flow, TRAPS) {
  if (stackmap_index < stackmap_table->get_frame_count()) {
    u2 this_offset = stackmap_table->get_offset(stackmap_index);
    if (no_control_flow && this_offset > bci) {
      verify_error(ErrorContext::missing_stackmap(bci),
                   "Expecting a stack map frame");
      return 0;
    }
    if (this_offset == bci) {
      ErrorContext ctx;
      // See if current stack map can be assigned to the frame in table.
      // current_frame is the stackmap frame got from the last instruction.
      // If matched, current_frame will be updated by this method.
      bool matches = stackmap_table->match_stackmap(
        current_frame, this_offset, stackmap_index,
        !no_control_flow, true, false, &ctx, CHECK_VERIFY_(this, 0));
      if (!matches) {
        // report type error
        verify_error(ctx, "Instruction type does not match stack map");
        return 0;
      }
      stackmap_index++;
    } else if (this_offset < bci) {
      // current_offset should have met this_offset.
      class_format_error("Bad stack map offset %d", this_offset);
      return 0;
    }
  } else if (no_control_flow) {
    verify_error(ErrorContext::bad_code(bci), "Expecting a stack map frame");
    return 0;
  }
  return stackmap_index;
}

void ClassVerifier::verify_exception_handler_targets(u2 bci, bool this_uninit, StackMapFrame* current_frame,
                                                     StackMapTable* stackmap_table, TRAPS) {
  constantPoolHandle cp (THREAD, _method->constants());
  ExceptionTable exhandlers(_method());
  int exlength = exhandlers.length();
  for(int i = 0; i < exlength; i++) {
    //reacquire the table in case a GC happened
    ExceptionTable exhandlers(_method());
    u2 start_pc = exhandlers.start_pc(i);
    u2 end_pc = exhandlers.end_pc(i);
    u2 handler_pc = exhandlers.handler_pc(i);
    int catch_type_index = exhandlers.catch_type_index(i);
    if(bci >= start_pc && bci < end_pc) {
      u1 flags = current_frame->flags();
      if (this_uninit) {  flags |= FLAG_THIS_UNINIT; }
      StackMapFrame* new_frame = current_frame->frame_in_exception_handler(flags);
      if (catch_type_index != 0) {
        // We know that this index refers to a subclass of Throwable
        VerificationType catch_type = cp_index_to_type(
          catch_type_index, cp, CHECK_VERIFY(this));
        new_frame->push_stack(catch_type, CHECK_VERIFY(this));
      } else {
        VerificationType throwable =
          VerificationType::reference_type(vmSymbols::java_lang_Throwable());
        new_frame->push_stack(throwable, CHECK_VERIFY(this));
      }
      ErrorContext ctx;
      bool matches = stackmap_table->match_stackmap(
        new_frame, handler_pc, true, false, true, &ctx, CHECK_VERIFY(this));
      if (!matches) {
        verify_error(ctx, "Stack map does not match the one at "
            "exception handler %d", handler_pc);
        return;
      }
    }
  }
}

void ClassVerifier::verify_cp_index(
    u2 bci, constantPoolHandle cp, int index, TRAPS) {
  int nconstants = cp->length();
  if ((index <= 0) || (index >= nconstants)) {
    verify_error(ErrorContext::bad_cp_index(bci, index),
        "Illegal constant pool index %d in class %s",
        index, instanceKlass::cast(cp->pool_holder())->external_name());
    return;
  }
}

void ClassVerifier::verify_cp_type(
    u2 bci, int index, constantPoolHandle cp, unsigned int types, TRAPS) {

  // In some situations, bytecode rewriting may occur while we're verifying.
  // In this case, a constant pool cache exists and some indices refer to that
  // instead.  Be sure we don't pick up such indices by accident.
  // We must check was_recursively_verified() before we get here.
  guarantee(cp->cache() == NULL, "not rewritten yet");

  verify_cp_index(bci, cp, index, CHECK_VERIFY(this));
  unsigned int tag = cp->tag_at(index).value();
  if ((types & (1 << tag)) == 0) {
    verify_error(ErrorContext::bad_cp_index(bci, index),
      "Illegal type at constant pool entry %d in class %s",
      index, instanceKlass::cast(cp->pool_holder())->external_name());
    return;
  }
}

void ClassVerifier::verify_cp_class_type(
    u2 bci, int index, constantPoolHandle cp, TRAPS) {
  verify_cp_index(bci, cp, index, CHECK_VERIFY(this));
  constantTag tag = cp->tag_at(index);
  if (!tag.is_klass() && !tag.is_unresolved_klass()) {
    verify_error(ErrorContext::bad_cp_index(bci, index),
        "Illegal type at constant pool entry %d in class %s",
        index, instanceKlass::cast(cp->pool_holder())->external_name());
    return;
  }
}

void ClassVerifier::verify_error(ErrorContext ctx, const char* msg, ...) {
  stringStream ss;

  ctx.reset_frames();
  _exception_type = vmSymbols::java_lang_VerifyError();
  _error_context = ctx;
  va_list va;
  va_start(va, msg);
  ss.vprint(msg, va);
  va_end(va);
  _message = ss.as_string();
#ifdef ASSERT
  ResourceMark rm;
  const char* exception_name = _exception_type->as_C_string();
  Exceptions::debug_check_abort(exception_name, NULL);
#endif // ndef ASSERT
}

void ClassVerifier::class_format_error(const char* msg, ...) {
  stringStream ss;
  _exception_type = vmSymbols::java_lang_ClassFormatError();
  va_list va;
  va_start(va, msg);
  ss.vprint(msg, va);
  va_end(va);
  if (!_method.is_null()) {
    ss.print(" in method %s", _method->name_and_sig_as_C_string());
  }
  _message = ss.as_string();
}

klassOop ClassVerifier::load_class(Symbol* name, TRAPS) {
  // Get current loader and protection domain first.
  oop loader = current_class()->class_loader();
  oop protection_domain = current_class()->protection_domain();

  return SystemDictionary::resolve_or_fail(
    name, Handle(THREAD, loader), Handle(THREAD, protection_domain),
    true, CHECK_NULL);
}

bool ClassVerifier::is_protected_access(instanceKlassHandle this_class,
                                        klassOop target_class,
                                        Symbol* field_name,
                                        Symbol* field_sig,
                                        bool is_method) {
  No_Safepoint_Verifier nosafepoint;

  // If target class isn't a super class of this class, we don't worry about this case
  if (!this_class->is_subclass_of(target_class)) {
    return false;
  }
  // Check if the specified method or field is protected
  instanceKlass* target_instance = instanceKlass::cast(target_class);
  fieldDescriptor fd;
  if (is_method) {
    methodOop m = target_instance->uncached_lookup_method(field_name, field_sig);
    if (m != NULL && m->is_protected()) {
      if (!this_class->is_same_class_package(m->method_holder())) {
        return true;
      }
    }
  } else {
    klassOop member_klass = target_instance->find_field(field_name, field_sig, &fd);
    if (member_klass != NULL && fd.is_protected()) {
      if (!this_class->is_same_class_package(member_klass)) {
        return true;
      }
    }
  }
  return false;
}

void ClassVerifier::verify_ldc(
    int opcode, u2 index, StackMapFrame* current_frame,
    constantPoolHandle cp, u2 bci, TRAPS) {
  verify_cp_index(bci, cp, index, CHECK_VERIFY(this));
  constantTag tag = cp->tag_at(index);
  unsigned int types;
  if (opcode == Bytecodes::_ldc || opcode == Bytecodes::_ldc_w) {
    if (!tag.is_unresolved_string() && !tag.is_unresolved_klass()) {
      types = (1 << JVM_CONSTANT_Integer) | (1 << JVM_CONSTANT_Float)
            | (1 << JVM_CONSTANT_String)  | (1 << JVM_CONSTANT_Class)
            | (1 << JVM_CONSTANT_MethodHandle) | (1 << JVM_CONSTANT_MethodType);
      // Note:  The class file parser already verified the legality of
      // MethodHandle and MethodType constants.
      verify_cp_type(bci, index, cp, types, CHECK_VERIFY(this));
    }
  } else {
    assert(opcode == Bytecodes::_ldc2_w, "must be ldc2_w");
    types = (1 << JVM_CONSTANT_Double) | (1 << JVM_CONSTANT_Long);
    verify_cp_type(bci, index, cp, types, CHECK_VERIFY(this));
  }
  if (tag.is_string() && cp->is_pseudo_string_at(index)) {
    current_frame->push_stack(object_type(), CHECK_VERIFY(this));
  } else if (tag.is_string() || tag.is_unresolved_string()) {
    current_frame->push_stack(
      VerificationType::reference_type(
        vmSymbols::java_lang_String()), CHECK_VERIFY(this));
  } else if (tag.is_klass() || tag.is_unresolved_klass()) {
    current_frame->push_stack(
      VerificationType::reference_type(
        vmSymbols::java_lang_Class()), CHECK_VERIFY(this));
  } else if (tag.is_int()) {
    current_frame->push_stack(
      VerificationType::integer_type(), CHECK_VERIFY(this));
  } else if (tag.is_float()) {
    current_frame->push_stack(
      VerificationType::float_type(), CHECK_VERIFY(this));
  } else if (tag.is_double()) {
    current_frame->push_stack_2(
      VerificationType::double_type(),
      VerificationType::double2_type(), CHECK_VERIFY(this));
  } else if (tag.is_long()) {
    current_frame->push_stack_2(
      VerificationType::long_type(),
      VerificationType::long2_type(), CHECK_VERIFY(this));
  } else if (tag.is_method_handle()) {
    current_frame->push_stack(
      VerificationType::reference_type(
        vmSymbols::java_lang_invoke_MethodHandle()), CHECK_VERIFY(this));
  } else if (tag.is_method_type()) {
    current_frame->push_stack(
      VerificationType::reference_type(
        vmSymbols::java_lang_invoke_MethodType()), CHECK_VERIFY(this));
  } else {
    /* Unreachable? verify_cp_type has already validated the cp type. */
    verify_error(
        ErrorContext::bad_cp_index(bci, index), "Invalid index in ldc");
    return;
  }
}

void ClassVerifier::verify_switch(
    RawBytecodeStream* bcs, u4 code_length, char* code_data,
    StackMapFrame* current_frame, StackMapTable* stackmap_table, TRAPS) {
  int bci = bcs->bci();
  address bcp = bcs->bcp();
  address aligned_bcp = (address) round_to((intptr_t)(bcp + 1), jintSize);

  // 4639449 & 4647081: padding bytes must be 0
  u2 padding_offset = 1;
  while ((bcp + padding_offset) < aligned_bcp) {
    if(*(bcp + padding_offset) != 0) {
      verify_error(ErrorContext::bad_code(bci),
                   "Nonzero padding byte in lookswitch or tableswitch");
      return;
    }
    padding_offset++;
  }
  int default_offset = (int) Bytes::get_Java_u4(aligned_bcp);
  int keys, delta;
  current_frame->pop_stack(
    VerificationType::integer_type(), CHECK_VERIFY(this));
  if (bcs->raw_code() == Bytecodes::_tableswitch) {
    jint low = (jint)Bytes::get_Java_u4(aligned_bcp + jintSize);
    jint high = (jint)Bytes::get_Java_u4(aligned_bcp + 2*jintSize);
    if (low > high) {
      verify_error(ErrorContext::bad_code(bci),
          "low must be less than or equal to high in tableswitch");
      return;
    }
    keys = high - low + 1;
    if (keys < 0) {
      verify_error(ErrorContext::bad_code(bci), "too many keys in tableswitch");
      return;
    }
    delta = 1;
  } else {
    keys = (int)Bytes::get_Java_u4(aligned_bcp + jintSize);
    if (keys < 0) {
      verify_error(ErrorContext::bad_code(bci),
                   "number of keys in lookupswitch less than 0");
      return;
    }
    delta = 2;
    // Make sure that the lookupswitch items are sorted
    for (int i = 0; i < (keys - 1); i++) {
      jint this_key = Bytes::get_Java_u4(aligned_bcp + (2+2*i)*jintSize);
      jint next_key = Bytes::get_Java_u4(aligned_bcp + (2+2*i+2)*jintSize);
      if (this_key >= next_key) {
        verify_error(ErrorContext::bad_code(bci),
                     "Bad lookupswitch instruction");
        return;
      }
    }
  }
  int target = bci + default_offset;
  stackmap_table->check_jump_target(current_frame, target, CHECK_VERIFY(this));
  for (int i = 0; i < keys; i++) {
    // Because check_jump_target() may safepoint, the bytecode could have
    // moved, which means 'aligned_bcp' is no good and needs to be recalculated.
    aligned_bcp = (address)round_to((intptr_t)(bcs->bcp() + 1), jintSize);
    target = bci + (jint)Bytes::get_Java_u4(aligned_bcp+(3+i*delta)*jintSize);
    stackmap_table->check_jump_target(
      current_frame, target, CHECK_VERIFY(this));
  }
  NOT_PRODUCT(aligned_bcp = NULL);  // no longer valid at this point
}

bool ClassVerifier::name_in_supers(
    Symbol* ref_name, instanceKlassHandle current) {
  klassOop super = current->super();
  while (super != NULL) {
    if (super->klass_part()->name() == ref_name) {
      return true;
    }
    super = super->klass_part()->super();
  }
  return false;
}

void ClassVerifier::verify_field_instructions(RawBytecodeStream* bcs,
                                              StackMapFrame* current_frame,
                                              constantPoolHandle cp,
                                              TRAPS) {
  u2 index = bcs->get_index_u2();
  verify_cp_type(bcs->bci(), index, cp,
      1 << JVM_CONSTANT_Fieldref, CHECK_VERIFY(this));

  // Get field name and signature
  Symbol* field_name = cp->name_ref_at(index);
  Symbol* field_sig = cp->signature_ref_at(index);

  if (!SignatureVerifier::is_valid_type_signature(field_sig)) {
    class_format_error(
      "Invalid signature for field in class %s referenced "
      "from constant pool index %d", _klass->external_name(), index);
    return;
  }

  // Get referenced class type
  VerificationType ref_class_type = cp_ref_index_to_type(
    index, cp, CHECK_VERIFY(this));
  if (!ref_class_type.is_object()) {
    /* Unreachable?  Class file parser verifies Fieldref contents */
    verify_error(ErrorContext::bad_type(bcs->bci(),
        TypeOrigin::cp(index, ref_class_type)),
        "Expecting reference to class in class %s at constant pool index %d",
        _klass->external_name(), index);
    return;
  }
  VerificationType target_class_type = ref_class_type;

  assert(sizeof(VerificationType) == sizeof(uintptr_t),
        "buffer type must match VerificationType size");
  uintptr_t field_type_buffer[2];
  VerificationType* field_type = (VerificationType*)field_type_buffer;
  // If we make a VerificationType[2] array directly, the compiler calls
  // to the c-runtime library to do the allocation instead of just
  // stack allocating it.  Plus it would run constructors.  This shows up
  // in performance profiles.

  SignatureStream sig_stream(field_sig, false);
  VerificationType stack_object_type;
  int n = change_sig_to_verificationType(
    &sig_stream, field_type, CHECK_VERIFY(this));
  u2 bci = bcs->bci();
  bool is_assignable;
  switch (bcs->raw_code()) {
    case Bytecodes::_getstatic: {
      for (int i = 0; i < n; i++) {
        current_frame->push_stack(field_type[i], CHECK_VERIFY(this));
      }
      break;
    }
    case Bytecodes::_putstatic: {
      for (int i = n - 1; i >= 0; i--) {
        current_frame->pop_stack(field_type[i], CHECK_VERIFY(this));
      }
      break;
    }
    case Bytecodes::_getfield: {
      stack_object_type = current_frame->pop_stack(
        target_class_type, CHECK_VERIFY(this));
      for (int i = 0; i < n; i++) {
        current_frame->push_stack(field_type[i], CHECK_VERIFY(this));
      }
      goto check_protected;
    }
    case Bytecodes::_putfield: {
      for (int i = n - 1; i >= 0; i--) {
        current_frame->pop_stack(field_type[i], CHECK_VERIFY(this));
      }
      stack_object_type = current_frame->pop_stack(CHECK_VERIFY(this));

      // The JVMS 2nd edition allows field initialization before the superclass
      // initializer, if the field is defined within the current class.
      fieldDescriptor fd;
      if (stack_object_type == VerificationType::uninitialized_this_type() &&
          target_class_type.equals(current_type()) &&
          _klass->find_local_field(field_name, field_sig, &fd)) {
        stack_object_type = current_type();
      }
      is_assignable = target_class_type.is_assignable_from(
        stack_object_type, this, CHECK_VERIFY(this));
      if (!is_assignable) {
        verify_error(ErrorContext::bad_type(bci,
            current_frame->stack_top_ctx(),
            TypeOrigin::cp(index, target_class_type)),
            "Bad type on operand stack in putfield");
        return;
      }
    }
    check_protected: {
      if (_this_type == stack_object_type)
        break; // stack_object_type must be assignable to _current_class_type
      Symbol* ref_class_name =
        cp->klass_name_at(cp->klass_ref_index_at(index));
      if (!name_in_supers(ref_class_name, current_class()))
        // stack_object_type must be assignable to _current_class_type since:
        // 1. stack_object_type must be assignable to ref_class.
        // 2. ref_class must be _current_class or a subclass of it. It can't
        //    be a superclass of it. See revised JVMS 5.4.4.
        break;

      klassOop ref_class_oop = load_class(ref_class_name, CHECK);
      if (is_protected_access(current_class(), ref_class_oop, field_name,
                              field_sig, false)) {
        // It's protected access, check if stack object is assignable to
        // current class.
        is_assignable = current_type().is_assignable_from(
          stack_object_type, this, CHECK_VERIFY(this));
        if (!is_assignable) {
          verify_error(ErrorContext::bad_type(bci,
              current_frame->stack_top_ctx(),
              TypeOrigin::implicit(current_type())),
              "Bad access to protected data in getfield");
          return;
        }
      }
      break;
    }
    default: ShouldNotReachHere();
  }
}

// Look at the method's handlers.  If the bci is in the handler's try block
// then check if the handler_pc is already on the stack.  If not, push it.
void ClassVerifier::push_handlers(ExceptionTable* exhandlers,
                                  GrowableArray<u4>* handler_stack,
                                  u4 bci) {
  int exlength = exhandlers->length();
  for(int x = 0; x < exlength; x++) {
    if (bci >= exhandlers->start_pc(x) && bci < exhandlers->end_pc(x)) {
      handler_stack->append_if_missing(exhandlers->handler_pc(x));
    }
  }
}

// Return TRUE if all code paths starting with start_bc_offset end in
// bytecode athrow or loop.
bool ClassVerifier::ends_in_athrow(u4 start_bc_offset) {
  ResourceMark rm;
  // Create bytecode stream.
  RawBytecodeStream bcs(method());
  u4 code_length = method()->code_size();
  bcs.set_start(start_bc_offset);
  u4 target;
  // Create stack for storing bytecode start offsets for if* and *switch.
  GrowableArray<u4>* bci_stack = new GrowableArray<u4>(30);
  // Create stack for handlers for try blocks containing this handler.
  GrowableArray<u4>* handler_stack = new GrowableArray<u4>(30);
  // Create list of visited branch opcodes (goto* and if*).
  GrowableArray<u4>* visited_branches = new GrowableArray<u4>(30);
  ExceptionTable exhandlers(_method());

  while (true) {
    if (bcs.is_last_bytecode()) {
      // if no more starting offsets to parse or if at the end of the
      // method then return false.
      if ((bci_stack->is_empty()) || ((u4)bcs.end_bci() == code_length))
        return false;
      // Pop a bytecode starting offset and scan from there.
      bcs.set_start(bci_stack->pop());
    }
    Bytecodes::Code opcode = bcs.raw_next();
    u4 bci = bcs.bci();

    // If the bytecode is in a TRY block, push its handlers so they
    // will get parsed.
    push_handlers(&exhandlers, handler_stack, bci);

    switch (opcode) {
      case Bytecodes::_if_icmpeq:
      case Bytecodes::_if_icmpne:
      case Bytecodes::_if_icmplt:
      case Bytecodes::_if_icmpge:
      case Bytecodes::_if_icmpgt:
      case Bytecodes::_if_icmple:
      case Bytecodes::_ifeq:
      case Bytecodes::_ifne:
      case Bytecodes::_iflt:
      case Bytecodes::_ifge:
      case Bytecodes::_ifgt:
      case Bytecodes::_ifle:
      case Bytecodes::_if_acmpeq:
      case Bytecodes::_if_acmpne:
      case Bytecodes::_ifnull:
      case Bytecodes::_ifnonnull:
        target = bcs.dest();
        if (visited_branches->contains(bci)) {
          if (bci_stack->is_empty()) return true;
          // Pop a bytecode starting offset and scan from there.
          bcs.set_start(bci_stack->pop());
        } else {
          if (target > bci) { // forward branch
            if (target >= code_length) return false;
            // Push the branch target onto the stack.
            bci_stack->push(target);
            // then, scan bytecodes starting with next.
            bcs.set_start(bcs.next_bci());
          } else { // backward branch
            // Push bytecode offset following backward branch onto the stack.
            bci_stack->push(bcs.next_bci());
            // Check bytecodes starting with branch target.
            bcs.set_start(target);
          }
          // Record target so we don't branch here again.
          visited_branches->append(bci);
        }
        break;

      case Bytecodes::_goto:
      case Bytecodes::_goto_w:
        target = (opcode == Bytecodes::_goto ? bcs.dest() : bcs.dest_w());
        if (visited_branches->contains(bci)) {
          if (bci_stack->is_empty()) return true;
          // Been here before, pop new starting offset from stack.
          bcs.set_start(bci_stack->pop());
        } else {
          if (target >= code_length) return false;
          // Continue scanning from the target onward.
          bcs.set_start(target);
          // Record target so we don't branch here again.
          visited_branches->append(bci);
        }
        break;

      // Check that all switch alternatives end in 'athrow' bytecodes. Since it
      // is  difficult to determine where each switch alternative ends, parse
      // each switch alternative until either hit a 'return', 'athrow', or reach
      // the end of the method's bytecodes.  This is gross but should be okay
      // because:
      // 1. tableswitch and lookupswitch byte codes in handlers for ctor explicit
      //    constructor invocations should be rare.
      // 2. if each switch alternative ends in an athrow then the parsing should be
      //    short.  If there is no athrow then it is bogus code, anyway.
      case Bytecodes::_lookupswitch:
      case Bytecodes::_tableswitch:
        {
          address aligned_bcp = (address) round_to((intptr_t)(bcs.bcp() + 1), jintSize);
          u4 default_offset = Bytes::get_Java_u4(aligned_bcp) + bci;
          int keys, delta;
          if (opcode == Bytecodes::_tableswitch) {
            jint low = (jint)Bytes::get_Java_u4(aligned_bcp + jintSize);
            jint high = (jint)Bytes::get_Java_u4(aligned_bcp + 2*jintSize);
            // This is invalid, but let the regular bytecode verifier
            // report this because the user will get a better error message.
            if (low > high) return true;
            keys = high - low + 1;
            delta = 1;
          } else {
            keys = (int)Bytes::get_Java_u4(aligned_bcp + jintSize);
            delta = 2;
          }
          // Invalid, let the regular bytecode verifier deal with it.
          if (keys < 0) return true;

          // Push the offset of the next bytecode onto the stack.
          bci_stack->push(bcs.next_bci());

          // Push the switch alternatives onto the stack.
          for (int i = 0; i < keys; i++) {
            u4 target = bci + (jint)Bytes::get_Java_u4(aligned_bcp+(3+i*delta)*jintSize);
            if (target > code_length) return false;
            bci_stack->push(target);
          }

          // Start bytecode parsing for the switch at the default alternative.
          if (default_offset > code_length) return false;
          bcs.set_start(default_offset);
          break;
        }

      case Bytecodes::_return:
        return false;

      case Bytecodes::_athrow:
        {
          if (bci_stack->is_empty()) {
            if (handler_stack->is_empty()) {
              return true;
            } else {
              // Parse the catch handlers for try blocks containing athrow.
              bcs.set_start(handler_stack->pop());
            }
          } else {
            // Pop a bytecode offset and starting scanning from there.
            bcs.set_start(bci_stack->pop());
          }
        }
        break;

      default:
        ;
    } // end switch
  } // end while loop

  return false;
}

void ClassVerifier::verify_invoke_init(
    RawBytecodeStream* bcs, u2 ref_class_index, VerificationType ref_class_type,
    StackMapFrame* current_frame, u4 code_length, bool *this_uninit,
    constantPoolHandle cp, TRAPS) {
  u2 bci = bcs->bci();
  VerificationType type = current_frame->pop_stack(
    VerificationType::reference_check(), CHECK_VERIFY(this));
  if (type == VerificationType::uninitialized_this_type()) {
    // The method must be an <init> method of this class or its superclass
    klassOop superk = current_class()->super();
    if (ref_class_type.name() != current_class()->name() &&
        ref_class_type.name() != superk->klass_part()->name()) {
      verify_error(ErrorContext::bad_type(bci,
          TypeOrigin::implicit(ref_class_type),
          TypeOrigin::implicit(current_type())),
          "Bad <init> method call");
      return;
    }

<<<<<<< HEAD
    // Make sure that this call is not jumped over.
    if (bci < furthest_jump()) {
      verify_error(ErrorContext::bad_code(bci),
                   "Bad <init> method call from inside of a branch");
      return;
    }

    // Check if this call is done from inside of a TRY block.  If so, make
    // sure that all catch clause paths end in a throw.  Otherwise, this
    // can result in returning an incomplete object.
=======
    // Make sure that this call is not done from within a TRY block because
    // that can result in returning an incomplete object.  Simply checking
    // (bci >= start_pc) also ensures that this call is not done after a TRY
    // block.  That is also illegal because this call must be the first Java
    // statement in the constructor.
>>>>>>> 235f20e7
    ExceptionTable exhandlers(_method());
    int exlength = exhandlers.length();
    for(int i = 0; i < exlength; i++) {
      u2 start_pc = exhandlers.start_pc(i);
      u2 end_pc = exhandlers.end_pc(i);

      if (bci >= start_pc && bci < end_pc) {
        if (!ends_in_athrow(exhandlers.handler_pc(i))) {
          verify_error(ErrorContext::bad_code(bci),
            "Bad <init> method call from after the start of a try block");
          return;
        } else if (VerboseVerification) {
          ResourceMark rm;
          tty->print_cr(
            "Survived call to ends_in_athrow(): %s",
                        current_class()->name()->as_C_string());
        }
      }
    }

    current_frame->initialize_object(type, current_type());
    *this_uninit = true;
  } else if (type.is_uninitialized()) {
    u2 new_offset = type.bci();
    address new_bcp = bcs->bcp() - bci + new_offset;
    if (new_offset > (code_length - 3) || (*new_bcp) != Bytecodes::_new) {
      /* Unreachable?  Stack map parsing ensures valid type and new
       * instructions have a valid BCI. */
      verify_error(ErrorContext::bad_code(new_offset),
                   "Expecting new instruction");
      return;
    }
    u2 new_class_index = Bytes::get_Java_u2(new_bcp + 1);
    verify_cp_class_type(bci, new_class_index, cp, CHECK_VERIFY(this));

    // The method must be an <init> method of the indicated class
    VerificationType new_class_type = cp_index_to_type(
      new_class_index, cp, CHECK_VERIFY(this));
    if (!new_class_type.equals(ref_class_type)) {
      verify_error(ErrorContext::bad_type(bci,
          TypeOrigin::cp(new_class_index, new_class_type),
          TypeOrigin::cp(ref_class_index, ref_class_type)),
          "Call to wrong <init> method");
      return;
    }
    // According to the VM spec, if the referent class is a superclass of the
    // current class, and is in a different runtime package, and the method is
    // protected, then the objectref must be the current class or a subclass
    // of the current class.
    VerificationType objectref_type = new_class_type;
    if (name_in_supers(ref_class_type.name(), current_class())) {
      klassOop ref_klass = load_class(
        ref_class_type.name(), CHECK_VERIFY(this));
      methodOop m = instanceKlass::cast(ref_klass)->uncached_lookup_method(
        vmSymbols::object_initializer_name(),
        cp->signature_ref_at(bcs->get_index_u2()));
      if (m == NULL) {
        verify_error(ErrorContext::bad_code(bci),
            "Call to missing <init> method");
        return;
      }
      instanceKlassHandle mh(THREAD, m->method_holder());
      if (m->is_protected() && !mh->is_same_class_package(_klass())) {
        bool assignable = current_type().is_assignable_from(
          objectref_type, this, CHECK_VERIFY(this));
        if (!assignable) {
          verify_error(ErrorContext::bad_type(bci,
              TypeOrigin::cp(new_class_index, objectref_type),
              TypeOrigin::implicit(current_type())),
              "Bad access to protected <init> method");
          return;
        }
      }
    }
    current_frame->initialize_object(type, new_class_type);
  } else {
    verify_error(ErrorContext::bad_type(bci, current_frame->stack_top_ctx()),
        "Bad operand type when invoking <init>");
    return;
  }
}

void ClassVerifier::verify_invoke_instructions(
    RawBytecodeStream* bcs, u4 code_length, StackMapFrame* current_frame,
    bool *this_uninit, VerificationType return_type,
    constantPoolHandle cp, TRAPS) {
  // Make sure the constant pool item is the right type
  u2 index = bcs->get_index_u2();
  Bytecodes::Code opcode = bcs->raw_code();
  unsigned int types = (opcode == Bytecodes::_invokeinterface
                                ? 1 << JVM_CONSTANT_InterfaceMethodref
                      : opcode == Bytecodes::_invokedynamic
                                ? 1 << JVM_CONSTANT_InvokeDynamic
                                : 1 << JVM_CONSTANT_Methodref);
  verify_cp_type(bcs->bci(), index, cp, types, CHECK_VERIFY(this));

  // Get method name and signature
  Symbol* method_name = cp->name_ref_at(index);
  Symbol* method_sig = cp->signature_ref_at(index);

  if (!SignatureVerifier::is_valid_method_signature(method_sig)) {
    class_format_error(
      "Invalid method signature in class %s referenced "
      "from constant pool index %d", _klass->external_name(), index);
    return;
  }

  // Get referenced class type
  VerificationType ref_class_type;
  if (opcode == Bytecodes::_invokedynamic) {
    if (!EnableInvokeDynamic ||
        _klass->major_version() < Verifier::INVOKEDYNAMIC_MAJOR_VERSION) {
      class_format_error(
        (!EnableInvokeDynamic ?
         "invokedynamic instructions not enabled in this JVM" :
         "invokedynamic instructions not supported by this class file version"),
        _klass->external_name());
      return;
    }
  } else {
    ref_class_type = cp_ref_index_to_type(index, cp, CHECK_VERIFY(this));
  }

  // For a small signature length, we just allocate 128 bytes instead
  // of parsing the signature once to find its size.
  // -3 is for '(', ')' and return descriptor; multiply by 2 is for
  // longs/doubles to be consertive.
  assert(sizeof(VerificationType) == sizeof(uintptr_t),
        "buffer type must match VerificationType size");
  uintptr_t on_stack_sig_types_buffer[128];
  // If we make a VerificationType[128] array directly, the compiler calls
  // to the c-runtime library to do the allocation instead of just
  // stack allocating it.  Plus it would run constructors.  This shows up
  // in performance profiles.

  VerificationType* sig_types;
  int size = (method_sig->utf8_length() - 3) * 2;
  if (size > 128) {
    // Long and double occupies two slots here.
    ArgumentSizeComputer size_it(method_sig);
    size = size_it.size();
    sig_types = NEW_RESOURCE_ARRAY_IN_THREAD(THREAD, VerificationType, size);
  } else{
    sig_types = (VerificationType*)on_stack_sig_types_buffer;
  }
  SignatureStream sig_stream(method_sig);
  int sig_i = 0;
  while (!sig_stream.at_return_type()) {
    sig_i += change_sig_to_verificationType(
      &sig_stream, &sig_types[sig_i], CHECK_VERIFY(this));
    sig_stream.next();
  }
  int nargs = sig_i;

#ifdef ASSERT
  {
    ArgumentSizeComputer size_it(method_sig);
    assert(nargs == size_it.size(), "Argument sizes do not match");
    assert(nargs <= (method_sig->utf8_length() - 3) * 2, "estimate of max size isn't conservative enough");
  }
#endif

  // Check instruction operands
  u2 bci = bcs->bci();
  if (opcode == Bytecodes::_invokeinterface) {
    address bcp = bcs->bcp();
    // 4905268: count operand in invokeinterface should be nargs+1, not nargs.
    // JSR202 spec: The count operand of an invokeinterface instruction is valid if it is
    // the difference between the size of the operand stack before and after the instruction
    // executes.
    if (*(bcp+3) != (nargs+1)) {
      verify_error(ErrorContext::bad_code(bci),
          "Inconsistent args count operand in invokeinterface");
      return;
    }
    if (*(bcp+4) != 0) {
      verify_error(ErrorContext::bad_code(bci),
          "Fourth operand byte of invokeinterface must be zero");
      return;
    }
  }

  if (opcode == Bytecodes::_invokedynamic) {
    address bcp = bcs->bcp();
    if (*(bcp+3) != 0 || *(bcp+4) != 0) {
      verify_error(ErrorContext::bad_code(bci),
          "Third and fourth operand bytes of invokedynamic must be zero");
      return;
    }
  }

  if (method_name->byte_at(0) == '<') {
    // Make sure <init> can only be invoked by invokespecial
    if (opcode != Bytecodes::_invokespecial ||
        method_name != vmSymbols::object_initializer_name()) {
      verify_error(ErrorContext::bad_code(bci),
          "Illegal call to internal method");
      return;
    }
  } else if (opcode == Bytecodes::_invokespecial
             && !ref_class_type.equals(current_type())
             && !ref_class_type.equals(VerificationType::reference_type(
                  current_class()->super()->klass_part()->name()))) {
    bool subtype = ref_class_type.is_assignable_from(
      current_type(), this, CHECK_VERIFY(this));
    if (!subtype) {
      verify_error(ErrorContext::bad_code(bci),
          "Bad invokespecial instruction: "
          "current class isn't assignable to reference class.");
       return;
    }
  }
  // Match method descriptor with operand stack
  for (int i = nargs - 1; i >= 0; i--) {  // Run backwards
    current_frame->pop_stack(sig_types[i], CHECK_VERIFY(this));
  }
  // Check objectref on operand stack
  if (opcode != Bytecodes::_invokestatic &&
      opcode != Bytecodes::_invokedynamic) {
    if (method_name == vmSymbols::object_initializer_name()) {  // <init> method
      verify_invoke_init(bcs, index, ref_class_type, current_frame,
        code_length, this_uninit, cp, CHECK_VERIFY(this));
    } else {   // other methods
      // Ensures that target class is assignable to method class.
      if (opcode == Bytecodes::_invokespecial) {
        current_frame->pop_stack(current_type(), CHECK_VERIFY(this));
      } else if (opcode == Bytecodes::_invokevirtual) {
        VerificationType stack_object_type =
          current_frame->pop_stack(ref_class_type, CHECK_VERIFY(this));
        if (current_type() != stack_object_type) {
          assert(cp->cache() == NULL, "not rewritten yet");
          Symbol* ref_class_name =
            cp->klass_name_at(cp->klass_ref_index_at(index));
          // See the comments in verify_field_instructions() for
          // the rationale behind this.
          if (name_in_supers(ref_class_name, current_class())) {
            klassOop ref_class = load_class(ref_class_name, CHECK);
            if (is_protected_access(
                  _klass, ref_class, method_name, method_sig, true)) {
              // It's protected access, check if stack object is
              // assignable to current class.
              bool is_assignable = current_type().is_assignable_from(
                stack_object_type, this, CHECK_VERIFY(this));
              if (!is_assignable) {
                if (ref_class_type.name() == vmSymbols::java_lang_Object()
                    && stack_object_type.is_array()
                    && method_name == vmSymbols::clone_name()) {
                  // Special case: arrays pretend to implement public Object
                  // clone().
                } else {
                  verify_error(ErrorContext::bad_type(bci,
                      current_frame->stack_top_ctx(),
                      TypeOrigin::implicit(current_type())),
                      "Bad access to protected data in invokevirtual");
                  return;
                }
              }
            }
          }
        }
      } else {
        assert(opcode == Bytecodes::_invokeinterface, "Unexpected opcode encountered");
        current_frame->pop_stack(ref_class_type, CHECK_VERIFY(this));
      }
    }
  }
  // Push the result type.
  if (sig_stream.type() != T_VOID) {
    if (method_name == vmSymbols::object_initializer_name()) {
      // <init> method must have a void return type
      /* Unreachable?  Class file parser verifies that methods with '<' have
       * void return */
      verify_error(ErrorContext::bad_code(bci),
          "Return type must be void in <init> method");
      return;
    }
    VerificationType return_type[2];
    int n = change_sig_to_verificationType(
      &sig_stream, return_type, CHECK_VERIFY(this));
    for (int i = 0; i < n; i++) {
      current_frame->push_stack(return_type[i], CHECK_VERIFY(this)); // push types backwards
    }
  }
}

VerificationType ClassVerifier::get_newarray_type(
    u2 index, u2 bci, TRAPS) {
  const char* from_bt[] = {
    NULL, NULL, NULL, NULL, "[Z", "[C", "[F", "[D", "[B", "[S", "[I", "[J",
  };
  if (index < T_BOOLEAN || index > T_LONG) {
    verify_error(ErrorContext::bad_code(bci), "Illegal newarray instruction");
    return VerificationType::bogus_type();
  }

  // from_bt[index] contains the array signature which has a length of 2
  Symbol* sig = create_temporary_symbol(
    from_bt[index], 2, CHECK_(VerificationType::bogus_type()));
  return VerificationType::reference_type(sig);
}

void ClassVerifier::verify_anewarray(
    u2 bci, u2 index, constantPoolHandle cp,
    StackMapFrame* current_frame, TRAPS) {
  verify_cp_class_type(bci, index, cp, CHECK_VERIFY(this));
  current_frame->pop_stack(
    VerificationType::integer_type(), CHECK_VERIFY(this));

  VerificationType component_type =
    cp_index_to_type(index, cp, CHECK_VERIFY(this));
  int length;
  char* arr_sig_str;
  if (component_type.is_array()) {     // it's an array
    const char* component_name = component_type.name()->as_utf8();
    // add one dimension to component
    length = (int)strlen(component_name) + 1;
    arr_sig_str = NEW_RESOURCE_ARRAY_IN_THREAD(THREAD, char, length);
    arr_sig_str[0] = '[';
    strncpy(&arr_sig_str[1], component_name, length - 1);
  } else {         // it's an object or interface
    const char* component_name = component_type.name()->as_utf8();
    // add one dimension to component with 'L' prepended and ';' postpended.
    length = (int)strlen(component_name) + 3;
    arr_sig_str = NEW_RESOURCE_ARRAY_IN_THREAD(THREAD, char, length);
    arr_sig_str[0] = '[';
    arr_sig_str[1] = 'L';
    strncpy(&arr_sig_str[2], component_name, length - 2);
    arr_sig_str[length - 1] = ';';
  }
  Symbol* arr_sig = create_temporary_symbol(
    arr_sig_str, length, CHECK_VERIFY(this));
  VerificationType new_array_type = VerificationType::reference_type(arr_sig);
  current_frame->push_stack(new_array_type, CHECK_VERIFY(this));
}

void ClassVerifier::verify_iload(u2 index, StackMapFrame* current_frame, TRAPS) {
  current_frame->get_local(
    index, VerificationType::integer_type(), CHECK_VERIFY(this));
  current_frame->push_stack(
    VerificationType::integer_type(), CHECK_VERIFY(this));
}

void ClassVerifier::verify_lload(u2 index, StackMapFrame* current_frame, TRAPS) {
  current_frame->get_local_2(
    index, VerificationType::long_type(),
    VerificationType::long2_type(), CHECK_VERIFY(this));
  current_frame->push_stack_2(
    VerificationType::long_type(),
    VerificationType::long2_type(), CHECK_VERIFY(this));
}

void ClassVerifier::verify_fload(u2 index, StackMapFrame* current_frame, TRAPS) {
  current_frame->get_local(
    index, VerificationType::float_type(), CHECK_VERIFY(this));
  current_frame->push_stack(
    VerificationType::float_type(), CHECK_VERIFY(this));
}

void ClassVerifier::verify_dload(u2 index, StackMapFrame* current_frame, TRAPS) {
  current_frame->get_local_2(
    index, VerificationType::double_type(),
    VerificationType::double2_type(), CHECK_VERIFY(this));
  current_frame->push_stack_2(
    VerificationType::double_type(),
    VerificationType::double2_type(), CHECK_VERIFY(this));
}

void ClassVerifier::verify_aload(u2 index, StackMapFrame* current_frame, TRAPS) {
  VerificationType type = current_frame->get_local(
    index, VerificationType::reference_check(), CHECK_VERIFY(this));
  current_frame->push_stack(type, CHECK_VERIFY(this));
}

void ClassVerifier::verify_istore(u2 index, StackMapFrame* current_frame, TRAPS) {
  current_frame->pop_stack(
    VerificationType::integer_type(), CHECK_VERIFY(this));
  current_frame->set_local(
    index, VerificationType::integer_type(), CHECK_VERIFY(this));
}

void ClassVerifier::verify_lstore(u2 index, StackMapFrame* current_frame, TRAPS) {
  current_frame->pop_stack_2(
    VerificationType::long2_type(),
    VerificationType::long_type(), CHECK_VERIFY(this));
  current_frame->set_local_2(
    index, VerificationType::long_type(),
    VerificationType::long2_type(), CHECK_VERIFY(this));
}

void ClassVerifier::verify_fstore(u2 index, StackMapFrame* current_frame, TRAPS) {
  current_frame->pop_stack(VerificationType::float_type(), CHECK_VERIFY(this));
  current_frame->set_local(
    index, VerificationType::float_type(), CHECK_VERIFY(this));
}

void ClassVerifier::verify_dstore(u2 index, StackMapFrame* current_frame, TRAPS) {
  current_frame->pop_stack_2(
    VerificationType::double2_type(),
    VerificationType::double_type(), CHECK_VERIFY(this));
  current_frame->set_local_2(
    index, VerificationType::double_type(),
    VerificationType::double2_type(), CHECK_VERIFY(this));
}

void ClassVerifier::verify_astore(u2 index, StackMapFrame* current_frame, TRAPS) {
  VerificationType type = current_frame->pop_stack(
    VerificationType::reference_check(), CHECK_VERIFY(this));
  current_frame->set_local(index, type, CHECK_VERIFY(this));
}

void ClassVerifier::verify_iinc(u2 index, StackMapFrame* current_frame, TRAPS) {
  VerificationType type = current_frame->get_local(
    index, VerificationType::integer_type(), CHECK_VERIFY(this));
  current_frame->set_local(index, type, CHECK_VERIFY(this));
}

void ClassVerifier::verify_return_value(
    VerificationType return_type, VerificationType type, u2 bci,
    StackMapFrame* current_frame, TRAPS) {
  if (return_type == VerificationType::bogus_type()) {
    verify_error(ErrorContext::bad_type(bci,
        current_frame->stack_top_ctx(), TypeOrigin::signature(return_type)),
        "Method expects a return value");
    return;
  }
  bool match = return_type.is_assignable_from(type, this, CHECK_VERIFY(this));
  if (!match) {
    verify_error(ErrorContext::bad_type(bci,
        current_frame->stack_top_ctx(), TypeOrigin::signature(return_type)),
        "Bad return type");
    return;
  }
}

// The verifier creates symbols which are substrings of Symbols.
// These are stored in the verifier until the end of verification so that
// they can be reference counted.
Symbol* ClassVerifier::create_temporary_symbol(const Symbol *s, int begin,
                                               int end, TRAPS) {
  Symbol* sym = SymbolTable::new_symbol(s, begin, end, CHECK_NULL);
  _symbols->push(sym);
  return sym;
}

Symbol* ClassVerifier::create_temporary_symbol(const char *s, int length, TRAPS) {
  Symbol* sym = SymbolTable::new_symbol(s, length, CHECK_NULL);
  _symbols->push(sym);
  return sym;
}<|MERGE_RESOLUTION|>--- conflicted
+++ resolved
@@ -2416,24 +2416,9 @@
       return;
     }
 
-<<<<<<< HEAD
-    // Make sure that this call is not jumped over.
-    if (bci < furthest_jump()) {
-      verify_error(ErrorContext::bad_code(bci),
-                   "Bad <init> method call from inside of a branch");
-      return;
-    }
-
     // Check if this call is done from inside of a TRY block.  If so, make
     // sure that all catch clause paths end in a throw.  Otherwise, this
     // can result in returning an incomplete object.
-=======
-    // Make sure that this call is not done from within a TRY block because
-    // that can result in returning an incomplete object.  Simply checking
-    // (bci >= start_pc) also ensures that this call is not done after a TRY
-    // block.  That is also illegal because this call must be the first Java
-    // statement in the constructor.
->>>>>>> 235f20e7
     ExceptionTable exhandlers(_method());
     int exlength = exhandlers.length();
     for(int i = 0; i < exlength; i++) {
