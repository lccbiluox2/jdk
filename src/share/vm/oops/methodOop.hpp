/*
 * Copyright (c) 1997, 2013, Oracle and/or its affiliates. All rights reserved.
 * DO NOT ALTER OR REMOVE COPYRIGHT NOTICES OR THIS FILE HEADER.
 *
 * This code is free software; you can redistribute it and/or modify it
 * under the terms of the GNU General Public License version 2 only, as
 * published by the Free Software Foundation.
 *
 * This code is distributed in the hope that it will be useful, but WITHOUT
 * ANY WARRANTY; without even the implied warranty of MERCHANTABILITY or
 * FITNESS FOR A PARTICULAR PURPOSE.  See the GNU General Public License
 * version 2 for more details (a copy is included in the LICENSE file that
 * accompanied this code).
 *
 * You should have received a copy of the GNU General Public License version
 * 2 along with this work; if not, write to the Free Software Foundation,
 * Inc., 51 Franklin St, Fifth Floor, Boston, MA 02110-1301 USA.
 *
 * Please contact Oracle, 500 Oracle Parkway, Redwood Shores, CA 94065 USA
 * or visit www.oracle.com if you need additional information or have any
 * questions.
 *
 */

#ifndef SHARE_VM_OOPS_METHODOOP_HPP
#define SHARE_VM_OOPS_METHODOOP_HPP

#include "classfile/vmSymbols.hpp"
#include "code/compressedStream.hpp"
#include "compiler/oopMap.hpp"
#include "interpreter/invocationCounter.hpp"
#include "oops/constMethodOop.hpp"
#include "oops/constantPoolOop.hpp"
#include "oops/instanceKlass.hpp"
#include "oops/oop.hpp"
#include "oops/typeArrayOop.hpp"
#include "utilities/accessFlags.hpp"
#include "utilities/growableArray.hpp"

// A methodOop represents a Java method.
//
// Memory layout (each line represents a word). Note that most applications load thousands of methods,
// so keeping the size of this structure small has a big impact on footprint.
//
// We put all oops and method_size first for better gc cache locality.
//
// The actual bytecodes are inlined after the end of the methodOopDesc struct.
//
// There are bits in the access_flags telling whether inlined tables are present.
// Note that accessing the line number and local variable tables is not performance critical at all.
// Accessing the checked exceptions table is used by reflection, so we put that last to make access
// to it fast.
//
// The line number table is compressed and inlined following the byte codes. It is found as the first
// byte following the byte codes. The checked exceptions table and the local variable table are inlined
// after the line number table, and indexed from the end of the method. We do not compress the checked
// exceptions table since the average length is less than 2, and do not bother to compress the local
// variable table either since it is mostly absent.
//
// Note that native_function and signature_handler has to be at fixed offsets (required by the interpreter)
//
// |------------------------------------------------------|
// | header                                               |
// | klass                                                |
// |------------------------------------------------------|
// | constMethodOop                 (oop)                 |
// |------------------------------------------------------|
// | methodData                     (oop)                 |
// | interp_invocation_count                              |
// |------------------------------------------------------|
// | access_flags                                         |
// | vtable_index                                         |
// |------------------------------------------------------|
// | result_index (C++ interpreter only)                  |
// |------------------------------------------------------|
// | method_size             | max_stack                  |
// | max_locals              | size_of_parameters         |
// |------------------------------------------------------|
// |intrinsic_id|   flags    |  throwout_count            |
// |------------------------------------------------------|
// | num_breakpoints         |  (unused)                  |
// |------------------------------------------------------|
// | invocation_counter                                   |
// | backedge_counter                                     |
// |------------------------------------------------------|
// |           prev_time (tiered only, 64 bit wide)       |
// |                                                      |
// |------------------------------------------------------|
// |                  rate (tiered)                       |
// |------------------------------------------------------|
// | code                           (pointer)             |
// | i2i                            (pointer)             |
// | adapter                        (pointer)             |
// | from_compiled_entry            (pointer)             |
// | from_interpreted_entry         (pointer)             |
// |------------------------------------------------------|
// | native_function       (present only if native)       |
// | signature_handler     (present only if native)       |
// |------------------------------------------------------|


class CheckedExceptionElement;
class LocalVariableTableElement;
class AdapterHandlerEntry;
class methodDataOopDesc;

class methodOopDesc : public oopDesc {
 friend class methodKlass;
 friend class VMStructs;
 private:
  constMethodOop    _constMethod;                // Method read-only data.
  methodDataOop     _method_data;
  int               _interpreter_invocation_count; // Count of times invoked (reused as prev_event_count in tiered)
  AccessFlags       _access_flags;               // Access flags
  int               _vtable_index;               // vtable index of this method (see VtableIndexFlag)
                                                 // note: can have vtables with >2**16 elements (because of inheritance)
#ifdef CC_INTERP
  int               _result_index;               // C++ interpreter needs for converting results to/from stack
#endif
  u2                _method_size;                // size of this object
  u2                _max_stack;                  // Maximum number of entries on the expression stack
  u2                _max_locals;                 // Number of local variables used by this method
  u2                _size_of_parameters;         // size of the parameter block (receiver + arguments) in words
  u1                _intrinsic_id;               // vmSymbols::intrinsic_id (0 == _none)
  u1                _jfr_towrite  : 1,           // Flags
                    _force_inline : 1,
                    _hidden       : 1,
                    _dont_inline  : 1,
                                  : 4;
  u2                _interpreter_throwout_count; // Count of times method was exited via exception while interpreting
  u2                _number_of_breakpoints;      // fullspeed debugging support
  InvocationCounter _invocation_counter;         // Incremented before each activation of the method - used to trigger frequency-based optimizations
  InvocationCounter _backedge_counter;           // Incremented before each backedge taken - used to trigger frequencey-based optimizations

#ifdef TIERED
  jlong             _prev_time;                   // Previous time the rate was acquired
  float             _rate;                        // Events (invocation and backedge counter increments) per millisecond
#endif

#ifndef PRODUCT
  int               _compiled_invocation_count;  // Number of nmethod invocations so far (for perf. debugging)
#endif
  // Entry point for calling both from and to the interpreter.
  address _i2i_entry;           // All-args-on-stack calling convention
  // Adapter blob (i2c/c2i) for this methodOop. Set once when method is linked.
  AdapterHandlerEntry* _adapter;
  // Entry point for calling from compiled code, to compiled code if it exists
  // or else the interpreter.
  volatile address _from_compiled_entry;        // Cache of: _code ? _code->entry_point() : _adapter->c2i_entry()
  // The entry point for calling both from and to compiled code is
  // "_code->entry_point()".  Because of tiered compilation and de-opt, this
  // field can come and go.  It can transition from NULL to not-null at any
  // time (whenever a compile completes).  It can transition from not-null to
  // NULL only at safepoints (because of a de-opt).
  nmethod* volatile _code;                       // Points to the corresponding piece of native code
  volatile address           _from_interpreted_entry; // Cache of _code ? _adapter->i2c_entry() : _i2i_entry

 public:

  // accessors for instance variables
  constMethodOop constMethod() const             { return _constMethod; }
  void set_constMethod(constMethodOop xconst)    { oop_store_without_check((oop*)&_constMethod, (oop)xconst); }


  static address make_adapters(methodHandle mh, TRAPS);
  volatile address from_compiled_entry() const   { return (address)OrderAccess::load_ptr_acquire(&_from_compiled_entry); }
  volatile address from_interpreted_entry() const{ return (address)OrderAccess::load_ptr_acquire(&_from_interpreted_entry); }

  // access flag
  AccessFlags access_flags() const               { return _access_flags;  }
  void set_access_flags(AccessFlags flags)       { _access_flags = flags; }

  // name
  Symbol* name() const                           { return constants()->symbol_at(name_index()); }
  int name_index() const                         { return constMethod()->name_index();         }
  void set_name_index(int index)                 { constMethod()->set_name_index(index);       }

  // signature
  Symbol* signature() const                      { return constants()->symbol_at(signature_index()); }
  int signature_index() const                    { return constMethod()->signature_index();         }
  void set_signature_index(int index)            { constMethod()->set_signature_index(index);       }

  // generics support
  Symbol* generic_signature() const              { int idx = generic_signature_index(); return ((idx != 0) ? constants()->symbol_at(idx) : (Symbol*)NULL); }
  int generic_signature_index() const            { return constMethod()->generic_signature_index(); }
  void set_generic_signature_index(int index)    { constMethod()->set_generic_signature_index(index); }

  // annotations support
  typeArrayOop annotations() const               { return instanceKlass::cast(method_holder())->get_method_annotations_of(method_idnum()); }
  typeArrayOop parameter_annotations() const     { return instanceKlass::cast(method_holder())->get_method_parameter_annotations_of(method_idnum()); }
  typeArrayOop annotation_default() const        { return instanceKlass::cast(method_holder())->get_method_default_annotations_of(method_idnum()); }

#ifdef CC_INTERP
  void set_result_index(BasicType type);
  int  result_index()                            { return _result_index; }
#endif

  // Helper routine: get klass name + "." + method name + signature as
  // C string, for the purpose of providing more useful NoSuchMethodErrors
  // and fatal error handling. The string is allocated in resource
  // area if a buffer is not provided by the caller.
  char* name_and_sig_as_C_string() const;
  char* name_and_sig_as_C_string(char* buf, int size) const;

  // Static routine in the situations we don't have a methodOop
  static char* name_and_sig_as_C_string(Klass* klass, Symbol* method_name, Symbol* signature);
  static char* name_and_sig_as_C_string(Klass* klass, Symbol* method_name, Symbol* signature, char* buf, int size);

  Bytecodes::Code java_code_at(int bci) const {
    return Bytecodes::java_code_at(this, bcp_from(bci));
  }
  Bytecodes::Code code_at(int bci) const {
    return Bytecodes::code_at(this, bcp_from(bci));
  }

  // JVMTI breakpoints
  Bytecodes::Code orig_bytecode_at(int bci) const;
  void        set_orig_bytecode_at(int bci, Bytecodes::Code code);
  void set_breakpoint(int bci);
  void clear_breakpoint(int bci);
  void clear_all_breakpoints();
  // Tracking number of breakpoints, for fullspeed debugging.
  // Only mutated by VM thread.
  u2   number_of_breakpoints() const             { return _number_of_breakpoints; }
  void incr_number_of_breakpoints()              { ++_number_of_breakpoints; }
  void decr_number_of_breakpoints()              { --_number_of_breakpoints; }
  // Initialization only
  void clear_number_of_breakpoints()             { _number_of_breakpoints = 0; }

  // index into instanceKlass methods() array
  // note: also used by jfr
  u2 method_idnum() const           { return constMethod()->method_idnum(); }
  void set_method_idnum(u2 idnum)   { constMethod()->set_method_idnum(idnum); }

  // code size
  int code_size() const                  { return constMethod()->code_size(); }

  // method size
  int method_size() const                        { return _method_size; }
  void set_method_size(int size) {
    assert(0 <= size && size < (1 << 16), "invalid method size");
    _method_size = size;
  }

  // constant pool for klassOop holding this method
  constantPoolOop constants() const              { return constMethod()->constants(); }
  void set_constants(constantPoolOop c)          { constMethod()->set_constants(c); }

  // max stack
  // return original max stack size for method verification
  int  verifier_max_stack() const                { return _max_stack; }
  int           max_stack() const                { return _max_stack + extra_stack_entries(); }
  void      set_max_stack(int size)              {        _max_stack = size; }

  // max locals
  int  max_locals() const                        { return _max_locals; }
  void set_max_locals(int size)                  { _max_locals = size; }

  int highest_comp_level() const;
  void set_highest_comp_level(int level);
  int highest_osr_comp_level() const;
  void set_highest_osr_comp_level(int level);

  // Count of times method was exited via exception while interpreting
  void interpreter_throwout_increment() {
    if (_interpreter_throwout_count < 65534) {
      _interpreter_throwout_count++;
    }
  }

  int  interpreter_throwout_count() const        { return _interpreter_throwout_count; }
  void set_interpreter_throwout_count(int count) { _interpreter_throwout_count = count; }

  // size of parameters
  int  size_of_parameters() const                { return _size_of_parameters; }

  bool has_stackmap_table() const {
    return constMethod()->has_stackmap_table();
  }

  typeArrayOop stackmap_data() const {
    return constMethod()->stackmap_data();
  }

  void set_stackmap_data(typeArrayOop sd) {
    constMethod()->set_stackmap_data(sd);
  }

  // exception handler table
  bool has_exception_handler() const
                             { return constMethod()->has_exception_handler(); }
  int exception_table_length() const
                             { return constMethod()->exception_table_length(); }
  ExceptionTableElement* exception_table_start() const
                             { return constMethod()->exception_table_start(); }

  // Finds the first entry point bci of an exception handler for an
  // exception of klass ex_klass thrown at throw_bci. A value of NULL
  // for ex_klass indicates that the exception klass is not known; in
  // this case it matches any constraint class. Returns -1 if the
  // exception cannot be handled in this method. The handler
  // constraint classes are loaded if necessary. Note that this may
  // throw an exception if loading of the constraint classes causes
  // an IllegalAccessError (bugid 4307310) or an OutOfMemoryError.
  // If an exception is thrown, returns the bci of the
  // exception handler which caused the exception to be thrown, which
  // is needed for proper retries. See, for example,
  // InterpreterRuntime::exception_handler_for_exception.
  static int fast_exception_handler_bci_for(methodHandle mh, KlassHandle ex_klass, int throw_bci, TRAPS);

  // method data access
  methodDataOop method_data() const              {
    return _method_data;
  }
  void set_method_data(methodDataOop data)       {
    oop_store_without_check((oop*)&_method_data, (oop)data);
  }

  // invocation counter
  InvocationCounter* invocation_counter() { return &_invocation_counter; }
  InvocationCounter* backedge_counter()   { return &_backedge_counter; }

#ifdef TIERED
  // We are reusing interpreter_invocation_count as a holder for the previous event count!
  // We can do that since interpreter_invocation_count is not used in tiered.
  int prev_event_count() const                   { return _interpreter_invocation_count;  }
  void set_prev_event_count(int count)           { _interpreter_invocation_count = count; }
  jlong prev_time() const                        { return _prev_time; }
  void set_prev_time(jlong time)                 { _prev_time = time; }
  float rate() const                             { return _rate; }
  void set_rate(float rate)                      { _rate = rate; }
#endif

  int invocation_count();
  int backedge_count();

  bool was_executed_more_than(int n);
  bool was_never_executed()                      { return !was_executed_more_than(0); }

  static void build_interpreter_method_data(methodHandle method, TRAPS);

  int interpreter_invocation_count() {
    if (TieredCompilation) return invocation_count();
    else return _interpreter_invocation_count;
  }
  void set_interpreter_invocation_count(int count) { _interpreter_invocation_count = count; }
  int increment_interpreter_invocation_count() {
    if (TieredCompilation) ShouldNotReachHere();
    return ++_interpreter_invocation_count;
  }

#ifndef PRODUCT
  int  compiled_invocation_count() const         { return _compiled_invocation_count;  }
  void set_compiled_invocation_count(int count)  { _compiled_invocation_count = count; }
#endif // not PRODUCT

  // Clear (non-shared space) pointers which could not be relevant
  // if this (shared) method were mapped into another JVM.
  void remove_unshareable_info();

  // nmethod/verified compiler entry
  address verified_code_entry();
  bool check_code() const;      // Not inline to avoid circular ref
  nmethod* volatile code() const                 { assert( check_code(), "" ); return (nmethod *)OrderAccess::load_ptr_acquire(&_code); }
  void clear_code();            // Clear out any compiled code
  static void set_code(methodHandle mh, nmethod* code);
  void set_adapter_entry(AdapterHandlerEntry* adapter) {  _adapter = adapter; }
  address get_i2c_entry();
  address get_c2i_entry();
  address get_c2i_unverified_entry();
  AdapterHandlerEntry* adapter() {  return _adapter; }
  // setup entry points
  void link_method(methodHandle method, TRAPS);
  // clear entry points. Used by sharing code
  void unlink_method();

  // vtable index
  enum VtableIndexFlag {
    // Valid vtable indexes are non-negative (>= 0).
    // These few negative values are used as sentinels.
    highest_unused_vtable_index_value = -5,
    invalid_vtable_index    = -4,  // distinct from any valid vtable index
    garbage_vtable_index    = -3,  // not yet linked; no vtable layout yet
    nonvirtual_vtable_index = -2   // there is no need for vtable dispatch
    // 6330203 Note:  Do not use -1, which was overloaded with many meanings.
  };
  DEBUG_ONLY(bool valid_vtable_index() const     { return _vtable_index >= nonvirtual_vtable_index; })
  int  vtable_index() const                      { assert(valid_vtable_index(), "");
                                                   return _vtable_index; }
  void set_vtable_index(int index)               { _vtable_index = index; }

  // interpreter entry
  address interpreter_entry() const              { return _i2i_entry; }
  // Only used when first initialize so we can set _i2i_entry and _from_interpreted_entry
  void set_interpreter_entry(address entry)      { _i2i_entry = entry;  _from_interpreted_entry = entry; }
  int  interpreter_kind(void) {
     return constMethod()->interpreter_kind();
  }
  void set_interpreter_kind();
  void set_interpreter_kind(int kind) {
    constMethod()->set_interpreter_kind(kind);
  }

  // native function (used for native methods only)
  enum {
    native_bind_event_is_interesting = true
  };
  address native_function() const                { return *(native_function_addr()); }
  address critical_native_function();

  // Must specify a real function (not NULL).
  // Use clear_native_function() to unregister.
  void set_native_function(address function, bool post_event_flag);
  bool has_native_function() const;
  void clear_native_function();

  // signature handler (used for native methods only)
  address signature_handler() const              { return *(signature_handler_addr()); }
  void set_signature_handler(address handler);

  // Interpreter oopmap support
  void mask_for(int bci, InterpreterOopMap* mask);

#ifndef PRODUCT
  // operations on invocation counter
  void print_invocation_count();
#endif

  // byte codes
  void    set_code(address code)      { return constMethod()->set_code(code); }
  address code_base() const           { return constMethod()->code_base(); }
  bool    contains(address bcp) const { return constMethod()->contains(bcp); }

  // prints byte codes
  void print_codes() const            { print_codes_on(tty); }
  void print_codes_on(outputStream* st) const                      PRODUCT_RETURN;
  void print_codes_on(int from, int to, outputStream* st) const    PRODUCT_RETURN;

  // checked exceptions
  int checked_exceptions_length() const
                         { return constMethod()->checked_exceptions_length(); }
  CheckedExceptionElement* checked_exceptions_start() const
                          { return constMethod()->checked_exceptions_start(); }

  // localvariable table
  bool has_localvariable_table() const
                          { return constMethod()->has_localvariable_table(); }
  int localvariable_table_length() const
                        { return constMethod()->localvariable_table_length(); }
  LocalVariableTableElement* localvariable_table_start() const
                         { return constMethod()->localvariable_table_start(); }

  bool has_linenumber_table() const
                              { return constMethod()->has_linenumber_table(); }
  u_char* compressed_linenumber_table() const
                       { return constMethod()->compressed_linenumber_table(); }

  // method holder (the klassOop holding this method)
  klassOop method_holder() const                 { return constants()->pool_holder(); }

  void compute_size_of_parameters(Thread *thread); // word size of parameters (receiver if any + arguments)
  Symbol* klass_name() const;                    // returns the name of the method holder
  BasicType result_type() const;                 // type of the method result
  int result_type_index() const;                 // type index of the method result
  bool is_returning_oop() const                  { BasicType r = result_type(); return (r == T_OBJECT || r == T_ARRAY); }
  bool is_returning_fp() const                   { BasicType r = result_type(); return (r == T_FLOAT || r == T_DOUBLE); }

  // Checked exceptions thrown by this method (resolved to mirrors)
  objArrayHandle resolved_checked_exceptions(TRAPS) { return resolved_checked_exceptions_impl(this, THREAD); }

  // Access flags
  bool is_public() const                         { return access_flags().is_public();      }
  bool is_private() const                        { return access_flags().is_private();     }
  bool is_protected() const                      { return access_flags().is_protected();   }
  bool is_package_private() const                { return !is_public() && !is_private() && !is_protected(); }
  bool is_static() const                         { return access_flags().is_static();      }
  bool is_final() const                          { return access_flags().is_final();       }
  bool is_synchronized() const                   { return access_flags().is_synchronized();}
  bool is_native() const                         { return access_flags().is_native();      }
  bool is_abstract() const                       { return access_flags().is_abstract();    }
  bool is_strict() const                         { return access_flags().is_strict();      }
  bool is_synthetic() const                      { return access_flags().is_synthetic();   }

  // returns true if contains only return operation
  bool is_empty_method() const;

  // returns true if this is a vanilla constructor
  bool is_vanilla_constructor() const;

  // checks method and its method holder
  bool is_final_method() const;
  bool is_strict_method() const;

  // true if method needs no dynamic dispatch (final and/or no vtable entry)
  bool can_be_statically_bound() const;

  // returns true if the method has any backward branches.
  bool has_loops() {
    return access_flags().loops_flag_init() ? access_flags().has_loops() : compute_has_loops_flag();
  };

  bool compute_has_loops_flag();

  bool has_jsrs() {
    return access_flags().has_jsrs();
  };
  void set_has_jsrs() {
    _access_flags.set_has_jsrs();
  }

  // returns true if the method has any monitors.
  bool has_monitors() const                      { return is_synchronized() || access_flags().has_monitor_bytecodes(); }
  bool has_monitor_bytecodes() const             { return access_flags().has_monitor_bytecodes(); }

  void set_has_monitor_bytecodes()               { _access_flags.set_has_monitor_bytecodes(); }

  // monitor matching. This returns a conservative estimate of whether the monitorenter/monitorexit bytecodes
  // propererly nest in the method. It might return false, even though they actually nest properly, since the info.
  // has not been computed yet.
  bool guaranteed_monitor_matching() const       { return access_flags().is_monitor_matching(); }
  void set_guaranteed_monitor_matching()         { _access_flags.set_monitor_matching(); }

  // returns true if the method is an accessor function (setter/getter).
  bool is_accessor() const;

  // returns true if the method is an initializer (<init> or <clinit>).
  bool is_initializer() const;

  // returns true if the method is static OR if the classfile version < 51
  bool has_valid_initializer_flags() const;

  // returns true if the method name is <clinit> and the method has
  // valid static initializer flags.
  bool is_static_initializer() const;

  // compiled code support
  // NOTE: code() is inherently racy as deopt can be clearing code
  // simultaneously. Use with caution.
  bool has_compiled_code() const                 { return code() != NULL; }

  // sizing
  static int object_size(bool is_native);
  static int header_size()                       { return sizeof(methodOopDesc)/HeapWordSize; }
  int object_size() const                        { return method_size(); }

  bool object_is_parsable() const                { return method_size() > 0; }

  // interpreter support
  static ByteSize const_offset()                 { return byte_offset_of(methodOopDesc, _constMethod       ); }
  static ByteSize access_flags_offset()          { return byte_offset_of(methodOopDesc, _access_flags      ); }
#ifdef CC_INTERP
  static ByteSize result_index_offset()          { return byte_offset_of(methodOopDesc, _result_index ); }
#endif /* CC_INTERP */
  static ByteSize size_of_locals_offset()        { return byte_offset_of(methodOopDesc, _max_locals        ); }
  static ByteSize size_of_parameters_offset()    { return byte_offset_of(methodOopDesc, _size_of_parameters); }
  static ByteSize from_compiled_offset()         { return byte_offset_of(methodOopDesc, _from_compiled_entry); }
  static ByteSize code_offset()                  { return byte_offset_of(methodOopDesc, _code); }
  static ByteSize invocation_counter_offset()    { return byte_offset_of(methodOopDesc, _invocation_counter); }
  static ByteSize backedge_counter_offset()      { return byte_offset_of(methodOopDesc, _backedge_counter); }
  static ByteSize method_data_offset()           {
    return byte_offset_of(methodOopDesc, _method_data);
  }
  static ByteSize interpreter_invocation_counter_offset() { return byte_offset_of(methodOopDesc, _interpreter_invocation_count); }
#ifndef PRODUCT
  static ByteSize compiled_invocation_counter_offset() { return byte_offset_of(methodOopDesc, _compiled_invocation_count); }
#endif // not PRODUCT
  static ByteSize native_function_offset()       { return in_ByteSize(sizeof(methodOopDesc));                 }
  static ByteSize from_interpreted_offset()      { return byte_offset_of(methodOopDesc, _from_interpreted_entry ); }
  static ByteSize interpreter_entry_offset()     { return byte_offset_of(methodOopDesc, _i2i_entry ); }
  static ByteSize signature_handler_offset()     { return in_ByteSize(sizeof(methodOopDesc) + wordSize);      }
  static ByteSize max_stack_offset()             { return byte_offset_of(methodOopDesc, _max_stack         ); }

  // for code generation
  static int method_data_offset_in_bytes()       { return offset_of(methodOopDesc, _method_data); }
  static int interpreter_invocation_counter_offset_in_bytes()
                                                 { return offset_of(methodOopDesc, _interpreter_invocation_count); }
  static int intrinsic_id_offset_in_bytes()      { return offset_of(methodOopDesc, _intrinsic_id); }
  static int intrinsic_id_size_in_bytes()        { return sizeof(u1); }

  // Static methods that are used to implement member methods where an exposed this pointer
  // is needed due to possible GCs
  static objArrayHandle resolved_checked_exceptions_impl(methodOop this_oop, TRAPS);

  // Returns the byte code index from the byte code pointer
  int     bci_from(address bcp) const;
  address bcp_from(int     bci) const;
  int validate_bci_from_bcx(intptr_t bcx) const;

  // Returns the line number for a bci if debugging information for the method is prowided,
  // -1 is returned otherwise.
  int line_number_from_bci(int bci) const;

  // Reflection support
  bool is_overridden_in(klassOop k) const;

  // JSR 292 support
  bool is_method_handle_intrinsic() const;          // MethodHandles::is_signature_polymorphic_intrinsic(intrinsic_id)
  bool is_compiled_lambda_form() const;             // intrinsic_id() == vmIntrinsics::_compiledLambdaForm
  bool has_member_arg() const;                      // intrinsic_id() == vmIntrinsics::_linkToSpecial, etc.
  static methodHandle make_method_handle_intrinsic(vmIntrinsics::ID iid, // _invokeBasic, _linkToVirtual
                                                   Symbol* signature, //anything at all
                                                   TRAPS);
  static klassOop check_non_bcp_klass(klassOop klass);
  // these operate only on invoke methods:
  // presize interpreter frames for extra interpreter stack entries, if needed
  // method handles want to be able to push a few extra values (e.g., a bound receiver), and
  // invokedynamic sometimes needs to push a bootstrap method, call site, and arglist,
  // all without checking for a stack overflow
  static int extra_stack_entries() { return EnableInvokeDynamic ? 2 : 0; }
  static int extra_stack_words();  // = extra_stack_entries() * Interpreter::stackElementSize()

  // RedefineClasses() support:
  bool is_old() const                               { return access_flags().is_old(); }
  void set_is_old()                                 { _access_flags.set_is_old(); }
  bool is_obsolete() const                          { return access_flags().is_obsolete(); }
  void set_is_obsolete()                            { _access_flags.set_is_obsolete(); }
  // see the definition in methodOop.cpp for the gory details
  bool should_not_be_cached() const;

  // JVMTI Native method prefixing support:
  bool is_prefixed_native() const                   { return access_flags().is_prefixed_native(); }
  void set_is_prefixed_native()                     { _access_flags.set_is_prefixed_native(); }

  // Rewriting support
  static methodHandle clone_with_new_data(methodHandle m, u_char* new_code, int new_code_length,
                                          u_char* new_compressed_linenumber_table, int new_compressed_linenumber_size, TRAPS);

  // Get this method's jmethodID -- allocate if it doesn't exist
  jmethodID jmethod_id()                            { methodHandle this_h(this);
                                                      return instanceKlass::get_jmethod_id(method_holder(), this_h); }

  // Lookup the jmethodID for this method.  Return NULL if not found.
  // NOTE that this function can be called from a signal handler
  // (see AsyncGetCallTrace support for Forte Analyzer) and this
  // needs to be async-safe. No allocation should be done and
  // so handles are not used to avoid deadlock.
  jmethodID find_jmethod_id_or_null()               { return instanceKlass::cast(method_holder())->jmethod_id_or_null(this); }

  // JNI static invoke cached itable index accessors
  int cached_itable_index()                         { return instanceKlass::cast(method_holder())->cached_itable_index(method_idnum()); }
  void set_cached_itable_index(int index)           { instanceKlass::cast(method_holder())->set_cached_itable_index(method_idnum(), index); }

  // Support for inlining of intrinsic methods
  vmIntrinsics::ID intrinsic_id() const          { return (vmIntrinsics::ID) _intrinsic_id;           }
  void     set_intrinsic_id(vmIntrinsics::ID id) {                           _intrinsic_id = (u1) id; }

  // Helper routines for intrinsic_id() and vmIntrinsics::method().
  void init_intrinsic_id();     // updates from _none if a match
  static vmSymbols::SID klass_id_for_intrinsics(klassOop holder);

  bool jfr_towrite()                 { return _jfr_towrite; }
  void set_jfr_towrite(bool towrite) { _jfr_towrite = towrite; }

  bool     force_inline()       { return _force_inline;     }
  void set_force_inline(bool x) {        _force_inline = x; }
  bool     dont_inline()        { return _dont_inline;      }
  void set_dont_inline(bool x)  {        _dont_inline = x;  }
  bool  is_hidden()             { return _hidden;           }
  void set_hidden(bool x)       {        _hidden = x;       }

  // On-stack replacement support
  bool has_osr_nmethod(int level, bool match_level) {
   return instanceKlass::cast(method_holder())->lookup_osr_nmethod(this, InvocationEntryBci, level, match_level) != NULL;
  }

  nmethod* lookup_osr_nmethod_for(int bci, int level, bool match_level) {
    return instanceKlass::cast(method_holder())->lookup_osr_nmethod(this, bci, level, match_level);
  }

  // Inline cache support
  void cleanup_inline_caches();

  // Find if klass for method is loaded
  bool is_klass_loaded_by_klass_index(int klass_index) const;
  bool is_klass_loaded(int refinfo_index, bool must_be_resolved = false) const;

  // Indicates whether compilation failed earlier for this method, or
  // whether it is not compilable for another reason like having a
  // breakpoint set in it.
  bool  is_not_compilable(int comp_level = CompLevel_any) const;
  void set_not_compilable(int comp_level = CompLevel_all, bool report = true, const char* reason = NULL);
  void set_not_compilable_quietly(int comp_level = CompLevel_all) {
    set_not_compilable(comp_level, false);
  }
  bool  is_not_osr_compilable(int comp_level = CompLevel_any) const;
  void set_not_osr_compilable(int comp_level = CompLevel_all, bool report = true, const char* reason = NULL);
  void set_not_osr_compilable_quietly(int comp_level = CompLevel_all) {
    set_not_osr_compilable(comp_level, false);
  }

 private:
  void print_made_not_compilable(int comp_level, bool is_osr, bool report, const char* reason);

 public:
  bool  is_not_c1_compilable() const          { return access_flags().is_not_c1_compilable(); }
  void set_not_c1_compilable()                {       _access_flags.set_not_c1_compilable();  }
  bool  is_not_c2_compilable() const          { return access_flags().is_not_c2_compilable(); }
  void set_not_c2_compilable()                {       _access_flags.set_not_c2_compilable();  }

  bool  is_not_c1_osr_compilable() const      { return is_not_c1_compilable(); }  // don't waste an accessFlags bit
  void set_not_c1_osr_compilable()            {       set_not_c1_compilable(); }  // don't waste an accessFlags bit
  bool  is_not_c2_osr_compilable() const      { return access_flags().is_not_c2_osr_compilable(); }
  void set_not_c2_osr_compilable()            {       _access_flags.set_not_c2_osr_compilable();  }

  // Background compilation support
  bool queued_for_compilation() const  { return access_flags().queued_for_compilation(); }
  void set_queued_for_compilation()    { _access_flags.set_queued_for_compilation();     }
  void clear_queued_for_compilation()  { _access_flags.clear_queued_for_compilation();   }

  // Resolve all classes in signature, return 'true' if successful
  static bool load_signature_classes(methodHandle m, TRAPS);

  // Return if true if not all classes references in signature, including return type, has been loaded
  static bool has_unloaded_classes_in_signature(methodHandle m, TRAPS);

  // Printing
<<<<<<< HEAD
  void print_short_name(outputStream* st); // prints as klassname::methodname; Exposed so field engineers can debug VM
  void print_name(outputStream* st); // prints as "virtual void foo(int)"; exposed for TraceRedefineClasses
=======
  void print_short_name(outputStream* st = tty); // prints as klassname::methodname; Exposed so field engineers can debug VM
  void print_name(outputStream* st = tty); // prints as "virtual void foo(int)"; exposed for TraceRedefineClasses
>>>>>>> f8f1ca0f

  // Helper routine used for method sorting
  static void sort_methods(objArrayOop methods,
                           objArrayOop methods_annotations,
                           objArrayOop methods_parameter_annotations,
                           objArrayOop methods_default_annotations,
                           bool idempotent = false);

  // size of parameters
  void set_size_of_parameters(int size)          { _size_of_parameters = size; }
 private:

  // Inlined elements
  address* native_function_addr() const          { assert(is_native(), "must be native"); return (address*) (this+1); }
  address* signature_handler_addr() const        { return native_function_addr() + 1; }

  // Garbage collection support
  oop*  adr_constMethod() const                  { return (oop*)&_constMethod;     }
  oop*  adr_method_data() const                  { return (oop*)&_method_data;     }
};


// Utility class for compressing line number tables

class CompressedLineNumberWriteStream: public CompressedWriteStream {
 private:
  int _bci;
  int _line;
 public:
  // Constructor
  CompressedLineNumberWriteStream(int initial_size) : CompressedWriteStream(initial_size), _bci(0), _line(0) {}
  CompressedLineNumberWriteStream(u_char* buffer, int initial_size) : CompressedWriteStream(buffer, initial_size), _bci(0), _line(0) {}

  // Write (bci, line number) pair to stream
  void write_pair_regular(int bci_delta, int line_delta);

  inline void write_pair_inline(int bci, int line) {
    int bci_delta = bci - _bci;
    int line_delta = line - _line;
    _bci = bci;
    _line = line;
    // Skip (0,0) deltas - they do not add information and conflict with terminator.
    if (bci_delta == 0 && line_delta == 0) return;
    // Check if bci is 5-bit and line number 3-bit unsigned.
    if (((bci_delta & ~0x1F) == 0) && ((line_delta & ~0x7) == 0)) {
      // Compress into single byte.
      jubyte value = ((jubyte) bci_delta << 3) | (jubyte) line_delta;
      // Check that value doesn't match escape character.
      if (value != 0xFF) {
        write_byte(value);
        return;
      }
    }
    write_pair_regular(bci_delta, line_delta);
  }

// Windows AMD64 + Apr 2005 PSDK with /O2 generates bad code for write_pair.
// Disabling optimization doesn't work for methods in header files
// so we force it to call through the non-optimized version in the .cpp.
// It's gross, but it's the only way we can ensure that all callers are
// fixed.  _MSC_VER is defined by the windows compiler
#if defined(_M_AMD64) && _MSC_VER >= 1400
  void write_pair(int bci, int line);
#else
  void write_pair(int bci, int line) { write_pair_inline(bci, line); }
#endif

  // Write end-of-stream marker
  void write_terminator()                        { write_byte(0); }
};


// Utility class for decompressing line number tables

class CompressedLineNumberReadStream: public CompressedReadStream {
 private:
  int _bci;
  int _line;
 public:
  // Constructor
  CompressedLineNumberReadStream(u_char* buffer);
  // Read (bci, line number) pair from stream. Returns false at end-of-stream.
  bool read_pair();
  // Accessing bci and line number (after calling read_pair)
  int bci() const                               { return _bci; }
  int line() const                              { return _line; }
};


/// Fast Breakpoints.

// If this structure gets more complicated (because bpts get numerous),
// move it into its own header.

// There is presently no provision for concurrent access
// to breakpoint lists, which is only OK for JVMTI because
// breakpoints are written only at safepoints, and are read
// concurrently only outside of safepoints.

class BreakpointInfo : public CHeapObj<mtClass> {
  friend class VMStructs;
 private:
  Bytecodes::Code  _orig_bytecode;
  int              _bci;
  u2               _name_index;       // of method
  u2               _signature_index;  // of method
  BreakpointInfo*  _next;             // simple storage allocation

 public:
  BreakpointInfo(methodOop m, int bci);

  // accessors
  Bytecodes::Code orig_bytecode()                     { return _orig_bytecode; }
  void        set_orig_bytecode(Bytecodes::Code code) { _orig_bytecode = code; }
  int         bci()                                   { return _bci; }

  BreakpointInfo*          next() const               { return _next; }
  void                 set_next(BreakpointInfo* n)    { _next = n; }

  // helps for searchers
  bool match(const methodOopDesc* m, int bci) {
    return bci == _bci && match(m);
  }

  bool match(const methodOopDesc* m) {
    return _name_index == m->name_index() &&
      _signature_index == m->signature_index();
  }

  void set(methodOop method);
  void clear(methodOop method);
};

// Utility class for access exception handlers
class ExceptionTable : public StackObj {
 private:
  ExceptionTableElement* _table;
  u2  _length;

 public:
  ExceptionTable(methodOop m) {
    if (m->has_exception_handler()) {
      _table = m->exception_table_start();
      _length = m->exception_table_length();
    } else {
      _table = NULL;
      _length = 0;
    }
  }

  int length() const {
    return _length;
  }

  u2 start_pc(int idx) const {
    assert(idx < _length, "out of bounds");
    return _table[idx].start_pc;
  }

  void set_start_pc(int idx, u2 value) {
    assert(idx < _length, "out of bounds");
    _table[idx].start_pc = value;
  }

  u2 end_pc(int idx) const {
    assert(idx < _length, "out of bounds");
    return _table[idx].end_pc;
  }

  void set_end_pc(int idx, u2 value) {
    assert(idx < _length, "out of bounds");
    _table[idx].end_pc = value;
  }

  u2 handler_pc(int idx) const {
    assert(idx < _length, "out of bounds");
    return _table[idx].handler_pc;
  }

  void set_handler_pc(int idx, u2 value) {
    assert(idx < _length, "out of bounds");
    _table[idx].handler_pc = value;
  }

  u2 catch_type_index(int idx) const {
    assert(idx < _length, "out of bounds");
    return _table[idx].catch_type_index;
  }

  void set_catch_type_index(int idx, u2 value) {
    assert(idx < _length, "out of bounds");
    _table[idx].catch_type_index = value;
  }
};

#endif // SHARE_VM_OOPS_METHODOOP_HPP<|MERGE_RESOLUTION|>--- conflicted
+++ resolved
@@ -714,13 +714,8 @@
   static bool has_unloaded_classes_in_signature(methodHandle m, TRAPS);
 
   // Printing
-<<<<<<< HEAD
-  void print_short_name(outputStream* st); // prints as klassname::methodname; Exposed so field engineers can debug VM
-  void print_name(outputStream* st); // prints as "virtual void foo(int)"; exposed for TraceRedefineClasses
-=======
   void print_short_name(outputStream* st = tty); // prints as klassname::methodname; Exposed so field engineers can debug VM
   void print_name(outputStream* st = tty); // prints as "virtual void foo(int)"; exposed for TraceRedefineClasses
->>>>>>> f8f1ca0f
 
   // Helper routine used for method sorting
   static void sort_methods(objArrayOop methods,
