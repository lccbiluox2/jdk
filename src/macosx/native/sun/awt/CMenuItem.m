--- conflicted
+++ resolved
@@ -76,11 +76,7 @@
     NSEvent *currEvent = [[NSApplication sharedApplication] currentEvent];
     if ([currEvent type] == NSKeyDown) {
         NSString *menuKey = [sender keyEquivalent];
-<<<<<<< HEAD
-        NSString *eventKey = [currEvent charactersIgnoringModifiers];
-=======
         NSString *eventKey = [currEvent characters];
->>>>>>> bb6e3d8f
         if ([menuKey isEqualToString:eventKey]) {
             return;
         }
