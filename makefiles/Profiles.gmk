#
# Copyright (c) 2012, 2013, Oracle and/or its affiliates. All rights reserved.
# DO NOT ALTER OR REMOVE COPYRIGHT NOTICES OR THIS FILE HEADER.
#
# This code is free software; you can redistribute it and/or modify it
# under the terms of the GNU General Public License version 2 only, as
# published by the Free Software Foundation.  Oracle designates this
# particular file as subject to the "Classpath" exception as provided
# by Oracle in the LICENSE file that accompanied this code.
#
# This code is distributed in the hope that it will be useful, but WITHOUT
# ANY WARRANTY; without even the implied warranty of MERCHANTABILITY or
# FITNESS FOR A PARTICULAR PURPOSE.  See the GNU General Public License
# version 2 for more details (a copy is included in the LICENSE file that
# accompanied this code).
#
# You should have received a copy of the GNU General Public License version
# 2 along with this work; if not, write to the Free Software Foundation,
# Inc., 51 Franklin St, Fifth Floor, Boston, MA 02110-1301 USA.
#
# Please contact Oracle, 500 Oracle Parkway, Redwood Shores, CA 94065 USA
# or visit www.oracle.com if you need additional information or have any
# questions.
#

include ProfileNames.gmk

# This defines the include lists for each profile, categorized as lib, bin
# and other. We can use these to define the file lists for each profile
# directly, rather than constructing a set of files to exclude from the
# set of all files. But initially we will stick with generating exclude lists
# as that is how the main build process already works.

include profile-includes.txt

###############################################################################
# Per profile Jar lists
#
# These are the jar files to be built. In some builds these have to be
# imported (signed jars) rather than built.
#
# The incoming lists, eg PROFILE_1_JRE_JARS_FILES, are the jars to be
# included in this profile. They have the jar name relative to the lib
# directory. We have to turn these into targets by adding the
# $(IMAGES_OUTPUTDIR)/lib prefix
#
# Note that some jars may be optional depending on the type of build (jdk vs.
# openjdk) and the platform.
#
# WARNING: incoming lists are currently validated for linux only!
###############################################################################

# These are jar files for which the contents vary depending on the profile
CUSTOM_JARS := rt.jar resources.jar
# This is used in Images.gmk
CUSTOM_PROFILE_JARS := $(addprefix $(IMAGES_OUTPUTDIR)/lib$(PROFILE)/, $(CUSTOM_JARS))

# These are the common jar files built for and included with this profile
# Filter out the custom jars and turn them into targets.

PROFILE_1_JARS := \
    $(addprefix $(IMAGES_OUTPUTDIR)/lib/, $(filter-out $(CUSTOM_JARS), $(PROFILE_1_JRE_JAR_FILES)))

PROFILE_2_JARS := \
    $(if $(PROFILE_2_JRE_JAR_FILES), $(addprefix $(IMAGES_OUTPUTDIR)/lib/, $(PROFILE_2_JRE_JAR_FILES))) \
    $(PROFILE_1_JARS)

PROFILE_3_JARS := \
    $(addprefix $(IMAGES_OUTPUTDIR)/lib/, $(PROFILE_3_JRE_JAR_FILES)) \
    $(PROFILE_2_JARS)

ifneq ($(ENABLE_JFR), true)
  FULL_JRE_JAR_FILES := $(filter-out jfr.jar, $(FULL_JRE_JAR_FILES))
endif

FULL_JRE_JARS := \
    $(addprefix $(IMAGES_OUTPUTDIR)/lib/, $(FULL_JRE_JAR_FILES)) \
    $(PROFILE_3_JARS)

# The full set of "jar" files needed for a complete JDK (ct.sym and src.zip
# are also included.)
# Note we need to add back the regular form of all the custom profile jars e.g.
# rt.jar and resources.jar that we filtered out above

ALL_JARS := $(FULL_JRE_JARS) \
    $(IMAGES_OUTPUTDIR)/lib/rt.jar \
    $(IMAGES_OUTPUTDIR)/lib/resources.jar \
    $(IMAGES_OUTPUTDIR)/lib/jconsole.jar \
    $(IMAGES_OUTPUTDIR)/lib/dt.jar \
    $(IMAGES_OUTPUTDIR)/lib/tools.jar \
    $(IMAGES_OUTPUTDIR)/lib/ct.sym \
    $(IMAGES_OUTPUTDIR)/src.zip

ifeq ($(INCLUDE_SA), true)
  ALL_JARS += $(IMAGES_OUTPUTDIR)/lib/sa-jdi.jar
endif

ifeq ($(OPENJDK_TARGET_OS), solaris)
  ifndef OPENJDK
    ALL_JARS += $(IMAGES_OUTPUTDIR)/lib/ext/ucrypto.jar
  endif
endif

ifeq ($(OPENJDK_TARGET_OS), windows)
  ALL_JARS += $(IMAGES_OUTPUTDIR)/lib/ext/sunmscapi.jar
endif

<<<<<<< HEAD
=======
ifeq ($(OPENJDK_TARGET_OS), macosx)
  ALL_JARS += $(IMAGES_OUTPUTDIR)/lib/JObjC.jar
endif

>>>>>>> 85882540
ifeq ($(PROFILE), profile_1)
  PROFILE_JARS := $(PROFILE_1_JARS)
else ifeq ($(PROFILE), profile_2)
  PROFILE_JARS := $(PROFILE_2_JARS)
else ifeq ($(PROFILE), profile_3)
  PROFILE_JARS := $(PROFILE_3_JARS)
endif
ifneq ($(PROFILE), )
  JARS := $(CUSTOM_PROFILE_JARS) $(PROFILE_JARS)
else
  JARS := $(ALL_JARS)
endif

###############################################################################
# JRE contents
###############################################################################


# we don't need to do anything if not building a profile
ifneq ($(PROFILE), )


# Need all files to generate the exclude lists
NEW_ALL_BIN_LIST := $(patsubst $(JDK_OUTPUTDIR)/bin/%,%,$(shell $(FIND) $(JDK_OUTPUTDIR)/bin \( -type f -o -type l \) ! -name "sjavac"))

ALL_JRE_BIN_FILES := \
    $(PROFILE_1_JRE_BIN_FILES) \
    $(PROFILE_2_JRE_BIN_FILES) \
    $(PROFILE_3_JRE_BIN_FILES) \
    $(FULL_JRE_BIN_FILES)

NOT_JRE_BIN_FILES := $(filter-out $(ALL_JRE_BIN_FILES), $(NEW_ALL_BIN_LIST))

# Additional exclusions for profile JRE
ifeq ($(PROFILE), profile_1)
  NOT_JRE_BIN_FILES += \
      $(PROFILE_2_JRE_BIN_FILES) \
      $(PROFILE_3_JRE_BIN_FILES) \
      $(FULL_JRE_BIN_FILES)
endif

ifeq ($(PROFILE), profile_2)
  NOT_JRE_BIN_FILES += \
      $(PROFILE_3_JRE_BIN_FILES) \
      $(FULL_JRE_BIN_FILES)
endif

ifeq ($(PROFILE), profile_3)
  NOT_JRE_BIN_FILES += \
      $(FULL_JRE_BIN_FILES)
endif

NOT_JRE_BIN_FILES := $(addprefix $(JDK_OUTPUTDIR)/bin/, $(NOT_JRE_BIN_FILES))

# Need all files to generate the exclude lists
NEW_ALL_LIB_LIST := $(patsubst $(JDK_OUTPUTDIR)/lib/%,%,$(shell $(FIND) $(JDK_OUTPUTDIR)/lib \( -type f -o -type l \) -a ! \( -name "_the*" -o -name "javac_state " \) ))
NEW_ALL_LIB_LIST += $(patsubst $(IMAGES_OUTPUTDIR)/lib/%,%,$(shell $(FIND) $(IMAGES_OUTPUTDIR)/lib \( -type f -o -type l \) -a ! \( -name "_the*" -o -name "javac_state " \) ))

ALL_JRE_LIB_FILES := \
    $(PROFILE_1_JRE_LIB_FILES) \
    $(PROFILE_2_JRE_LIB_FILES) \
    $(PROFILE_3_JRE_LIB_FILES) \
    $(FULL_JRE_LIB_FILES)

NOT_JRE_LIB_FILES := $(filter-out $(ALL_JRE_LIB_FILES), $(NEW_ALL_LIB_LIST))

# Although these are NOT JRE lib files we have to filter them from the list
# (ie cause them to be added them back in here) because the logic in
# Images.gmk expects them to be there and handles them differently.
# If we don't, they end up in the wrong place in the JDK image.
# This needs fixing.
NOT_JRE_LIB_FILES := $(filter-out $(OPENJDK_TARGET_CPU_LEGACY_LIB)/$(LIBRARY_PREFIX)attach$(SHARED_LIBRARY_SUFFIX) $(OPENJDK_TARGET_CPU_LEGACY_LIB)/$(SALIB_NAME), $(NOT_JRE_LIB_FILES))

# Additional exclusions for profile JREs
ifeq ($(PROFILE), profile_1)
  NOT_JRE_LIB_FILES += \
      $(PROFILE_2_JRE_LIB_FILES) \
      $(PROFILE_3_JRE_LIB_FILES) \
      $(FULL_JRE_LIB_FILES)
endif

ifeq ($(PROFILE), profile_2)
  NOT_JRE_LIB_FILES += \
      $(PROFILE_3_JRE_LIB_FILES) \
      $(FULL_JRE_LIB_FILES)
endif

ifeq ($(PROFILE), profile_3)
  NOT_JRE_LIB_FILES += \
      $(FULL_JRE_LIB_FILES)
endif

# Exclude the custom jar files as these will be added back via a special rule
NOT_JRE_LIB_FILES += $(CUSTOM_JARS)

###############################################################################
# Customization of rt.jar file contents
# These are expressed as exclusions from everything found in the
# JDK_OUTPUTDIR/classes directory
###############################################################################

# The main set of excluded types/packages (ie everything not destined to be
# part of rt.jar or resources.jar is captured in the CreateJars.gmk RT_JAR_EXCLUDES
# variable. We add to that for the per-profile exclusion lists

# For each profile we have four variables:
#
# - PROFILE_n_RTJAR_INCLUDE_PACKAGES
#
# This is a package prefix indicating that all classes in that package
# and conditionally its subpackages are included in rt.jar for this profile.
# The subpackages will be included as long as they do not appear in the
# include list of a higher profile
#
# - PROFILE_n_RTJAR_INCLUDE_TYPES
#
# These are specific types that must be included within a package.
# There are two cases:
# - individual types in a package that is otherwise excluded at this
#   profile level. The only arises if there are split packages.
#
# - A higher-level package is included in a high profile where a subpackage
# is included in a lower profile. Including the package in the high profile
# would exclude it and all subpackages from the lower profile, so instead
# the classes in the package are listed for that higher profile (as *.class)
#
# These types are explicitly added back into the rt.jar content lists.
#
# - PROFILE_n_RTJAR_EXCLUDE_TYPES
#
# These are specific types that must be excluded even though most of the
# containing package is include. Again this occurs with split packges.
#
# So the exclude list for each profile consists of the include lists
# for all profiles above it, together with any explicitly excluded types.
# This is then combined with the overall RT_JAR_EXCLUDES list (which covers
# things that go into other jar files).
#
# We also have to define the types to be explicitly included. This
# accumulates up the profiles ie profile 3 has to include the types
# that profiles 1 and 2 had to include. This is unnecessary if, for example,
# profile 3 includes the entire package, but it is harmless to add them
# explicitly, and complex to determine if we still need to include them.
#
# Need a way to express:
#  for (int i = profile+1; i < 4; i++)
#     RT_JAR_EXCLUDES += PROFILE_$i_RTJAR_INCLUDE_PACKAGES
#
# Do it the long way for now
#
# - PROFILE_n_INCLUDE_METAINF_SERVICES
#
# These are META-INF/services/ entries found in resources.jar. Together
# resources.jar and rt.jar hold the contents of the classes directory, (the
# classes in rt.jar and everything else in resources.jar).Hence the
# include/exclude information for resources.jar is tied to that of rt.jar

include profile-rtjar-includes.txt

# Function to expand foo/*.class into the set of classes
# NOTE: Classfiles with $ in their name are problematic as that is the
# meta-character for both make and the shell! Hence the \$$$$ substitution.
# But note that if you echo these values they will NOT display as expected.
class_list = $(patsubst $(JDK_OUTPUTDIR)/classes/%,%, \
    $(foreach i, $(1), $(subst $$,\$$$$, $(wildcard $(JDK_OUTPUTDIR)/classes/$i))))

ifeq ($(PROFILE), profile_1)
  RT_JAR_EXCLUDES += \
      $(call class_list, $(PROFILE_1_RTJAR_EXCLUDE_TYPES)) \
      $(PROFILE_2_RTJAR_INCLUDE_PACKAGES) \
      $(call class_list, $(PROFILE_2_RTJAR_INCLUDE_TYPES)) \
      $(PROFILE_3_RTJAR_INCLUDE_PACKAGES) \
      $(call class_list, $(PROFILE_3_RTJAR_INCLUDE_TYPES)) \
      $(FULL_JRE_RTJAR_INCLUDE_PACKAGES) \
      $(call class_list, $(FULL_JRE_RTJAR_INCLUDE_TYPES))
  RT_JAR_INCLUDE_TYPES := \
      $(call class_list, $(PROFILE_1_RTJAR_INCLUDE_TYPES))
  PROFILE_INCLUDE_METAINF_SERVICES := \
      $(PROFILE_1_INCLUDE_METAINF_SERVICES)
endif
ifeq ($(PROFILE), profile_2)
  RT_JAR_EXCLUDES += \
      $(call class_list, $(PROFILE_2_RTJAR_EXCLUDE_TYPES)) \
      $(PROFILE_3_RTJAR_INCLUDE_PACKAGES) \
      $(call class_list, $(PROFILE_3_RTJAR_INCLUDE_TYPES)) \
      $(FULL_JRE_RTJAR_INCLUDE_PACKAGES) \
      $(call class_list, $(FULL_JRE_RTJAR_INCLUDE_TYPES))
  RT_JAR_INCLUDE_TYPES := \
      $(call class_list, $(PROFILE_1_RTJAR_INCLUDE_TYPES)) \
      $(call class_list, $(PROFILE_2_RTJAR_INCLUDE_TYPES))
  PROFILE_INCLUDE_METAINF_SERVICES := \
      $(PROFILE_1_INCLUDE_METAINF_SERVICES) \
      $(PROFILE_2_INCLUDE_METAINF_SERVICES)
endif
ifeq ($(PROFILE), profile_3)
  RT_JAR_EXCLUDES += \
      $(call class_list, $(PROFILE_3_RTJAR_EXCLUDE_TYPES)) \
      $(FULL_JRE_RTJAR_INCLUDE_PACKAGES) \
      $(call class_list, $(FULL_JRE_RTJAR_INCLUDE_TYPES))
  RT_JAR_INCLUDE_TYPES := \
      $(call class_list, $(PROFILE_1_RTJAR_INCLUDE_TYPES)) \
      $(call class_list, $(PROFILE_2_RTJAR_INCLUDE_TYPES)) \
      $(call class_list, $(PROFILE_3_RTJAR_INCLUDE_TYPES))
  PROFILE_INCLUDE_METAINF_SERVICES := \
      $(PROFILE_1_INCLUDE_METAINF_SERVICES) \
      $(PROFILE_2_INCLUDE_METAINF_SERVICES) \
      $(PROFILE_3_INCLUDE_METAINF_SERVICES)
endif

# Filter out non-OpenJDK services
ifdef OPENJDK
  EXCLUDED_SERVICES := META-INF/services/javax.script.ScriptEngineFactory
  PROFILE_INCLUDE_METAINF_SERVICES := $(filter-out $(EXCLUDED_SERVICES), $(PROFILE_INCLUDE_METAINF_SERVICES))
endif


endif # profile<|MERGE_RESOLUTION|>--- conflicted
+++ resolved
@@ -105,13 +105,6 @@
   ALL_JARS += $(IMAGES_OUTPUTDIR)/lib/ext/sunmscapi.jar
 endif
 
-<<<<<<< HEAD
-=======
-ifeq ($(OPENJDK_TARGET_OS), macosx)
-  ALL_JARS += $(IMAGES_OUTPUTDIR)/lib/JObjC.jar
-endif
-
->>>>>>> 85882540
 ifeq ($(PROFILE), profile_1)
   PROFILE_JARS := $(PROFILE_1_JARS)
 else ifeq ($(PROFILE), profile_2)
